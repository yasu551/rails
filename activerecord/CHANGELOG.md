--- conflicted
+++ resolved
@@ -1,4 +1,3 @@
-<<<<<<< HEAD
 *   Better handle SQL queries with invalid encoding.
 
     ```ruby
@@ -19,10 +18,11 @@
 
     *Eileen M. Uchitelle*
 
+## Rails 7.0.0.rc2 (December 14, 2021) ##
+
+*   No changes.
+
 ## Rails 7.0.0.rc1 (December 06, 2021) ##
-=======
-## Rails 7.0.0.rc2 (December 14, 2021) ##
->>>>>>> 69e2e898
 
 *   Remove deprecated `ActiveRecord::DatabaseConfigurations::DatabaseConfig#spec_name`.
 
