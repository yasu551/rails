<<<<<<< HEAD
*   Add `timestamptz` as a time zone aware type for PostgreSQL

    This is required for correctly parsing `timestamp with time zone` values in your database.

    If you don't want this, you can opt out by adding this initializer:

    ```ruby
    ActiveRecord::Base.time_zone_aware_types -= [:timestamptz]
    ```

    *Alex Ghiculescu*

*   Fix supporting timezone awareness for `tsrange` and `tstzrange` array columns.

    ```ruby
    # In database migrations
    add_column :shops, :open_hours, :tsrange, array: true
    # In app config
    ActiveRecord::Base.time_zone_aware_types += [:tsrange]
    # In the code times are properly converted to app time zone
    Shop.create!(open_hours: [Time.current..8.hour.from_now])
    ```

    *Wojciech Wnętrzak*

*   Resolve issue where a relation cache_version could be left stale.

    Previously, when `reset` was called on a relation object it did not reset the cache_versions
    ivar. This led to a confusing situation where despite having the correct data the relation
    still reported a stale cache_version.

    Usage:

    ```ruby
    developers = Developer.all
    developers.cache_version

    Developer.update_all(updated_at: Time.now.utc + 1.second)

    developers.cache_version # Stale cache_version
    developers.reset
    developers.cache_version # Returns the current correct cache_version
    ```

    Fixes #45341.

    *Austen Madden*

*   Fix `load_async` when called on an association proxy.

    Calling `load_async` directly an association would schedule
    a query but never use it.

    ```ruby
    comments = post.comments.load_async # schedule a query
    comments.to_a # perform an entirely new sync query
    ```

    Now it does use the async query, however note that it doesn't
    cause the association to be loaded.

    *Jean Boussier*

*   Fix eager loading for models without primary keys.

    *Anmol Chopra*, *Matt Lawrence*, and *Jonathan Hefner*

*   `rails db:schema:{dump,load}` now checks `ENV["SCHEMA_FORMAT"]` before config

    Since `rails db:structure:{dump,load}` was deprecated there wasn't a simple
    way to dump a schema to both SQL and Ruby formats. You can now do this with
    an environment variable. For example:

    ```
    SCHEMA_FORMAT=sql rake db:schema:dump
    ```

    *Alex Ghiculescu*

*   Fix Hstore deserialize regression.

    *edsharp*
=======
## Rails 7.0.3.1 (July 12, 2022) ##

*   Change ActiveRecord::Coders::YAMLColumn default to safe_load

    This adds two new configuration options The configuration options are as
    follows:
    
    * `config.active_storage.use_yaml_unsafe_load`
    
    When set to true, this configuration option tells Rails to use the old
    "unsafe" YAML loading strategy, maintaining the existing behavior but leaving
    the possible escalation vulnerability in place.  Setting this option to true
    is *not* recommended, but can aid in upgrading.
    
    * `config.active_record.yaml_column_permitted_classes`
    
    The "safe YAML" loading method does not allow all classes to be deserialized
    by default.  This option allows you to specify classes deemed "safe" in your
    application.  For example, if your application uses Symbol and Time in
    serialized data, you can add Symbol and Time to the allowed list as follows:
    
    ```
    config.active_record.yaml_column_permitted_classes = [Symbol, Date, Time]
    ```

    [CVE-2022-32224]
>>>>>>> 04972d9b


## Rails 7.0.3 (May 09, 2022) ##

*   Some internal housekeeping on reloads could break custom `respond_to?`
    methods in class objects that referenced reloadable constants. See
    [#44125](https://github.com/rails/rails/issues/44125) for details.

    *Xavier Noria*

*   Fixed MariaDB default function support.

    Defaults would be written wrong in "db/schema.rb" and not work correctly
    if using `db:schema:load`. Further more the function name would be
    added as string content when saving new records.

    *kaspernj*

*   Fix `remove_foreign_key` with `:if_exists` option when foreign key actually exists.

    *fatkodima*

*   Remove `--no-comments` flag in structure dumps for PostgreSQL

    This broke some apps that used custom schema comments. If you don't want
    comments in your structure dump, you can use:

    ```ruby
    ActiveRecord::Tasks::DatabaseTasks.structure_dump_flags = ['--no-comments']
    ```

    *Alex Ghiculescu*

*   Use the model name as a prefix when filtering encrypted attributes from logs.

    For example, when encrypting `Person#name` it will add `person.name` as a filter
    parameter, instead of just `name`. This prevents unintended filtering of parameters
    with a matching name in other models.

    *Jorge Manrubia*

*   Fix quoting of `ActiveSupport::Duration` and `Rational` numbers in the MySQL adapter.

    *Kevin McPhillips*

*   Fix `change_column_comment` to preserve column's AUTO_INCREMENT in the MySQL adapter

    *fatkodima*

## Rails 7.0.2.4 (April 26, 2022) ##

*   No changes.


## Rails 7.0.2.3 (March 08, 2022) ##

*   No changes.


## Rails 7.0.2.2 (February 11, 2022) ##

*   No changes.


## Rails 7.0.2.1 (February 11, 2022) ##

*   No changes.


## Rails 7.0.2 (February 08, 2022) ##

*   Fix `PG.connect` keyword arguments deprecation warning on ruby 2.7.

    *Nikita Vasilevsky*

*   Fix the ability to exclude encryption params from being autofiltered.

    *Mark Gangl*

*   Dump the precision for datetime columns following the new defaults.

    *Rafael Mendonça França*

*   Make sure encrypted attributes are not being filtered twice.

    *Nikita Vasilevsky*

*   Dump the database schema containing the current Rails version.

    Since https://github.com/rails/rails/pull/42297, Rails now generate datetime columns
    with a default precision of 6. This means that users upgrading to Rails 7.0 from 6.1,
    when loading the database schema, would get the new precision value, which would not match
    the production schema.

    To avoid this the schema dumper will generate the new format which will include the Rails
    version and will look like this:

    ```
    ActiveRecord::Schema[7.0].define
    ```

    When upgrading from Rails 6.1 to Rails 7.0, you can run the `rails app:update` task that will
    set the current schema version to 6.1.

    *Rafael Mendonça França*

*   Fix parsing expression for PostgreSQL generated column.

    *fatkodima*

*   Fix `Mysql2::Error: Commands out of sync; you can't run this command now`
    when bulk-inserting fixtures that exceed `max_allowed_packet` configuration.

    *Nikita Vasilevsky*

*   Fix error when saving an association with a relation named `record`.

    *Dorian Marié*

*   Fix `MySQL::SchemaDumper` behavior about datetime precision value.

    *y0t4*

*   Improve associated with no reflection error.

    *Nikolai*

*   Fix PG.connect keyword arguments deprecation warning on ruby 2.7.

    Fixes #44307.

    *Nikita Vasilevsky*

*   Fix passing options to `check_constraint` from `change_table`.

    *Frederick Cheung*


## Rails 7.0.1 (January 06, 2022) ##


*   Change `QueryMethods#in_order_of` to drop records not listed in values.

    `in_order_of` now filters down to the values provided, to match the behavior of the `Enumerable` version.

    *Kevin Newton*

*   Allow named expression indexes to be revertible.

    Previously, the following code would raise an error in a reversible migration executed while rolling back, due to the index name not being used in the index removal.

    ```ruby
    add_index(:settings, "(data->'property')", using: :gin, name: :index_settings_data_property)
    ```

    Fixes #43331.

    *Oliver Günther*

*   Better error messages when association name is invalid in the argument of `ActiveRecord::QueryMethods::WhereChain#missing`.

    *ykpythemind*

*   Fix ordered migrations for single db in multi db environment.

    *Himanshu*

*   Extract `on update CURRENT_TIMESTAMP` for mysql2 adapter.

    *Kazuhiro Masuda*

*   Fix incorrect argument in PostgreSQL structure dump tasks.

    Updating the `--no-comment` argument added in Rails 7 to the correct `--no-comments` argument.

    *Alex Dent*

*   Fix schema dumping column default SQL values for sqlite3.

    *fatkodima*

*   Correctly parse complex check constraint expressions for PostgreSQL.

    *fatkodima*

*   Fix `timestamptz` attributes on PostgreSQL handle blank inputs.

    *Alex Ghiculescu*

*   Fix migration compatibility to create SQLite references/belongs_to column as integer when migration version is 6.0.

    Reference/belongs_to in migrations with version 6.0 were creating columns as
    bigint instead of integer for the SQLite Adapter.

    *Marcelo Lauxen*

*   Fix joining through a polymorphic association.

    *Alexandre Ruban*

*   Fix `QueryMethods#in_order_of` to handle empty order list.

    ```ruby
    Post.in_order_of(:id, []).to_a
    ```

    Also more explicitly set the column as secondary order, so that any other
    value is still ordered.

    *Jean Boussier*

*   Fix `rails dbconsole` for 3-tier config.

    *Eileen M. Uchitelle*

*   Fix quoting of column aliases generated by calculation methods.

    Since the alias is derived from the table name, we can't assume the result
    is a valid identifier.

    ```ruby
    class Test < ActiveRecord::Base
      self.table_name = '1abc'
    end
    Test.group(:id).count
    # syntax error at or near "1" (ActiveRecord::StatementInvalid)
    # LINE 1: SELECT COUNT(*) AS count_all, "1abc"."id" AS 1abc_id FROM "1...
    ```

    *Jean Boussier*


## Rails 7.0.0 (December 15, 2021) ##

*   Better handle SQL queries with invalid encoding.

    ```ruby
    Post.create(name: "broken \xC8 UTF-8")
    ```

    Would cause all adapters to fail in a non controlled way in the code
    responsible to detect write queries.

    The query is now properly passed to the database connection, which might or might
    not be able to handle it, but will either succeed or failed in a more correct way.

    *Jean Boussier*

*   Move database and shard selection config options to a generator.

    Rather than generating the config options in `production.rb` when applications are created, applications can now run a generator to create an initializer and uncomment / update options as needed. All multi-db configuration can be implemented in this initializer.

    *Eileen M. Uchitelle*


## Rails 7.0.0.rc3 (December 14, 2021) ##

*   No changes.


## Rails 7.0.0.rc2 (December 14, 2021) ##

*   No changes.


## Rails 7.0.0.rc1 (December 06, 2021) ##

*   Remove deprecated `ActiveRecord::DatabaseConfigurations::DatabaseConfig#spec_name`.

    *Rafael Mendonça França*

*   Remove deprecated `ActiveRecord::Connection#in_clause_length`.

    *Rafael Mendonça França*

*   Remove deprecated `ActiveRecord::Connection#allowed_index_name_length`.

    *Rafael Mendonça França*

*   Remove deprecated `ActiveRecord::Base#remove_connection`.

    *Rafael Mendonça França*

*   Load STI Models in fixtures

    Data from Fixtures now loads based on the specific class for models with
    Single Table Inheritance. This affects enums defined in subclasses, previously
    the value of these fields was not parsed and remained `nil`

    *Andres Howard*

*   `#authenticate` returns false when the password is blank instead of raising an error.

    *Muhammad Muhammad Ibrahim*

*   Fix `ActiveRecord::QueryMethods#in_order_of` behavior for integer enums.

    `ActiveRecord::QueryMethods#in_order_of` didn't work as expected for enums stored as integers in the database when passing an array of strings or symbols as the order argument. This unexpected behavior occurred because the string or symbol values were not casted to match the integers in the database.

    The following example now works as expected:

    ```ruby
    class Book < ApplicationRecord
      enum status: [:proposed, :written, :published]
    end

    Book.in_order_of(:status, %w[written published proposed])
    ```

    *Alexandre Ruban*

*   Ignore persisted in-memory records when merging target lists.

    *Kevin Sjöberg*

*   Add a new option `:update_only` to `upsert_all` to configure the list of columns to update in case of conflict.

    Before, you could only customize the update SQL sentence via `:on_duplicate`. There is now a new option `:update_only` that lets you provide a list of columns to update in case of conflict:

    ```ruby
    Commodity.upsert_all(
      [
        { id: 2, name: "Copper", price: 4.84 },
        { id: 4, name: "Gold", price: 1380.87 },
        { id: 6, name: "Aluminium", price: 0.35 }
      ],
      update_only: [:price] # Only prices will be updated
    )
    ```

    *Jorge Manrubia*

*   Remove deprecated `ActiveRecord::Result#map!` and `ActiveRecord::Result#collect!`.

    *Rafael Mendonça França*

*   Remove deprecated `ActiveRecord::Base.configurations.to_h`.

    *Rafael Mendonça França*

*   Remove deprecated `ActiveRecord::Base.configurations.default_hash`.

    *Rafael Mendonça França*

*   Remove deprecated `ActiveRecord::Base.arel_attribute`.

    *Rafael Mendonça França*

*   Remove deprecated `ActiveRecord::Base.connection_config`.

    *Rafael Mendonça França*

*   Filter attributes in SQL logs

    Previously, SQL queries in logs containing `ActiveRecord::Base.filter_attributes` were not filtered.

    Now, the filter attributes will be masked `[FILTERED]` in the logs when `prepared_statement` is enabled.

    ```
    # Before:
      Foo Load (0.2ms)  SELECT "foos".* FROM "foos" WHERE "foos"."passw" = ? LIMIT ?  [["passw", "hello"], ["LIMIT", 1]]

    # After:
      Foo Load (0.5ms)  SELECT "foos".* FROM "foos" WHERE "foos"."passw" = ? LIMIT ?  [["passw", "[FILTERED]"], ["LIMIT", 1]]
    ```

    *Aishwarya Subramanian*

*   Remove deprecated `Tasks::DatabaseTasks.spec`.

    *Rafael Mendonça França*

*   Remove deprecated `Tasks::DatabaseTasks.current_config`.

    *Rafael Mendonça França*

*   Deprecate `Tasks::DatabaseTasks.schema_file_type`.

    *Rafael Mendonça França*

*   Remove deprecated `Tasks::DatabaseTasks.dump_filename`.

    *Rafael Mendonça França*

*   Remove deprecated `Tasks::DatabaseTasks.schema_file`.

    *Rafael Mendonça França*

*   Remove deprecated `environment` and `name` arguments from `Tasks::DatabaseTasks.schema_up_to_date?`.

    *Rafael Mendonça França*

*   Merging conditions on the same column no longer maintain both conditions,
    and will be consistently replaced by the latter condition.

    ```ruby
    # Rails 6.1 (IN clause is replaced by merger side equality condition)
    Author.where(id: [david.id, mary.id]).merge(Author.where(id: bob)) # => [bob]
    # Rails 6.1 (both conflict conditions exists, deprecated)
    Author.where(id: david.id..mary.id).merge(Author.where(id: bob)) # => []
    # Rails 6.1 with rewhere to migrate to Rails 7.0's behavior
    Author.where(id: david.id..mary.id).merge(Author.where(id: bob), rewhere: true) # => [bob]
    # Rails 7.0 (same behavior with IN clause, mergee side condition is consistently replaced)
    Author.where(id: [david.id, mary.id]).merge(Author.where(id: bob)) # => [bob]
    Author.where(id: david.id..mary.id).merge(Author.where(id: bob)) # => [bob]

    *Rafael Mendonça França*

*   Remove deprecated support to `Model.reorder(nil).first` to search using non-deterministic order.

    *Rafael Mendonça França*

*   Remove deprecated rake tasks:

    * `db:schema:load_if_ruby`
    * `db:structure:dump`
    * `db:structure:load`
    * `db:structure:load_if_sql`
    * `db:structure:dump:#{name}`
    * `db:structure:load:#{name}`
    * `db:test:load_structure`
    * `db:test:load_structure:#{name}`

    *Rafael Mendonça França*

*   Remove deprecated `DatabaseConfig#config` method.

    *Rafael Mendonça França*

*   Rollback transactions when the block returns earlier than expected.

    Before this change, when a transaction block returned early, the transaction would be committed.

    The problem is that timeouts triggered inside the transaction block was also making the incomplete transaction
    to be committed, so in order to avoid this mistake, the transaction block is rolled back.

    *Rafael Mendonça França*

*   Add middleware for automatic shard swapping.

    Provides a basic middleware to perform automatic shard swapping. Applications will provide a resolver which will determine for an individual request which shard should be used. Example:

    ```ruby
    config.active_record.shard_resolver = ->(request) {
      subdomain = request.subdomain
      tenant = Tenant.find_by_subdomain!(subdomain)
      tenant.shard
    }
    ```

    See guides for more details.

    *Eileen M. Uchitelle*, *John Crepezzi*

*   Remove deprecated support to pass a column to `type_cast`.

    *Rafael Mendonça França*

*   Remove deprecated support to type cast to database values `ActiveRecord::Base` objects.

    *Rafael Mendonça França*

*   Remove deprecated support to quote `ActiveRecord::Base` objects.

    *Rafael Mendonça França*

*   Remove deprecacated support to resolve connection using `"primary"` as connection specification name.

    *Rafael Mendonça França*

*   Remove deprecation warning when using `:interval` column is used in PostgreSQL database.

    Now, interval columns will return `ActiveSupport::Duration` objects instead of strings.

    To keep the old behavior, you can add this line to your model:

    ```ruby
    attribute :column, :string
    ```

    *Rafael Mendonça França*

*   Remove deprecated support to YAML load `ActiveRecord::Base` instance in the Rails 4.2 and 4.1 formats.

    *Rafael Mendonça França*

*   Remove deprecated option `:spec_name` in the `configs_for` method.

    *Rafael Mendonça França*

*   Remove deprecated  `ActiveRecord::Base.allow_unsafe_raw_sql`.

    *Rafael Mendonça França*

*   Fix regression bug that caused ignoring additional conditions for preloading has_many-through relations.

    Fixes #43132

    *Alexander Pauly*

*   Fix `has_many` inversing recursion on models with recursive associations.

    *Gannon McGibbon*

*   Add `accepts_nested_attributes_for` support for `delegated_type`

    ```ruby
    class Entry < ApplicationRecord
      delegated_type :entryable, types: %w[ Message Comment ]
      accepts_nested_attributes_for :entryable
    end

    entry = Entry.create(entryable_type: 'Message', entryable_attributes: { content: 'Hello world' })
    # => #<Entry:0x00>
    # id: 1
    # entryable_id: 1,
    # entryable_type: 'Message'
    # ...>

    entry.entryable
    # => #<Message:0x01>
    # id: 1
    # content: 'Hello world'
    # ...>
    ```

    Previously it would raise an error:

    ```ruby
    Entry.create(entryable_type: 'Message', entryable_attributes: { content: 'Hello world' })
    # ArgumentError: Cannot build association `entryable'. Are you trying to build a polymorphic one-to-one association?
    ```

    *Sjors Baltus*

*   Use subquery for DELETE with GROUP_BY and HAVING clauses.

    Prior to this change, deletes with GROUP_BY and HAVING were returning an error.

    After this change, GROUP_BY and HAVING are valid clauses in DELETE queries, generating the following query:

    ```sql
    DELETE FROM "posts" WHERE "posts"."id" IN (
        SELECT "posts"."id" FROM "posts" INNER JOIN "comments" ON "comments"."post_id" = "posts"."id" GROUP BY "posts"."id" HAVING (count(comments.id) >= 2))
    )  [["flagged", "t"]]
    ```

    *Ignacio Chiazzo Cardarello*

*   Use subquery for UPDATE with GROUP_BY and HAVING clauses.

    Prior to this change, updates with GROUP_BY and HAVING were being ignored, generating a SQL like this:

    ```sql
    UPDATE "posts" SET "flagged" = ? WHERE "posts"."id" IN (
        SELECT "posts"."id" FROM "posts" INNER JOIN "comments" ON "comments"."post_id" = "posts"."id"
    )  [["flagged", "t"]]
    ```

    After this change, GROUP_BY and HAVING clauses are used as a subquery in updates, like this:

    ```sql
    UPDATE "posts" SET "flagged" = ? WHERE "posts"."id" IN (
        SELECT "posts"."id" FROM "posts" INNER JOIN "comments" ON "comments"."post_id" = "posts"."id"
        GROUP BY posts.id HAVING (count(comments.id) >= 2)
    )  [["flagged", "t"]]
    ```

    *Ignacio Chiazzo Cardarello*

*   Add support for setting the filename of the schema or structure dump in the database config.

    Applications may now set their the filename or path of the schema / structure dump file in their database configuration.

    ```yaml
    production:
      primary:
        database: my_db
        schema_dump: my_schema_dump_filename.rb
      animals:
        database: animals_db
        schema_dump: false
    ```

    The filename set in `schema_dump` will be used by the application. If set to `false` the schema will not be dumped. The database tasks are responsible for adding the database directory to the filename. If a full path is provided, the Rails tasks will use that instead of `ActiveRecord::DatabaseTasks.db_dir`.

    *Eileen M. Uchitelle*, *Ryan Kerr*

*   Add `ActiveRecord::Base.prohibit_shard_swapping` to prevent attempts to change the shard within a block.

    *John Crepezzi*, *Eileen M. Uchitelle*

*   Filter unchanged attributes with default function from insert query when `partial_inserts` is disabled.

    *Akshay Birajdar*, *Jacopo Beschi*

*   Add support for FILTER clause (SQL:2003) to Arel.

    Currently supported by PostgreSQL 9.4+ and SQLite 3.30+.

    *Andrey Novikov*

*   Automatically set timestamps on record creation during bulk insert/upsert

    Prior to this change, only updates during an upsert operation (e.g. `upsert_all`) would touch timestamps (`updated_{at,on}`). Now, record creations also touch timestamp columns (`{created,updated}_{at,on}`).

    This behaviour is controlled by the `<model>.record_timestamps` config, matching the behaviour of `create`, `update`, etc. It can also be overridden by using the `record_timestamps:` keyword argument.

    Note that this means `upsert_all` on models with `record_timestamps = false` will no longer touch `updated_{at,on}` automatically.

    *Sam Bostock*

*   Don't require `role` when passing `shard` to `connected_to`.

    `connected_to` can now be called with a `shard` only. Note that `role` is still inherited if `connected_to` calls are nested.

    *Eileen M. Uchitelle*

*   Add option to lazily load the schema cache on the connection.

    Previously, the only way to load the schema cache in Active Record was through the Railtie on boot. This option provides the ability to load the schema cache on the connection after it's been established. Loading the cache lazily on the connection can be beneficial for Rails applications that use multiple databases because it will load the cache at the time the connection is established. Currently Railties doesn't have access to the connections before boot.

    To use the cache, set `config.active_record.lazily_load_schema_cache = true` in your application configuration. In addition a `schema_cache_path` should be set in your database configuration if you don't want to use the default "db/schema_cache.yml" path.

    *Eileen M. Uchitelle*

*   Allow automatic `inverse_of` detection for associations with scopes.

    Automatic `inverse_of` detection now works for associations with scopes. For
    example, the `comments` association here now automatically detects
    `inverse_of: :post`, so we don't need to pass that option:

    ```ruby
    class Post < ActiveRecord::Base
      has_many :comments, -> { visible }
    end

    class Comment < ActiveRecord::Base
      belongs_to :post
    end
    ```

    Note that the automatic detection still won't work if the inverse
    association has a scope. In this example a scope on the `post` association
    would still prevent Rails from finding the inverse for the `comments`
    association.

    This will be the default for new apps in Rails 7. To opt in:

    ```ruby
    config.active_record.automatic_scope_inversing = true
    ```

    *Daniel Colson*, *Chris Bloom*

*   Accept optional transaction args to `ActiveRecord::Locking::Pessimistic#with_lock`

    `#with_lock` now accepts transaction options like `requires_new:`,
    `isolation:`, and `joinable:`

    *John Mileham*

*   Adds support for deferrable foreign key constraints in PostgreSQL.

    By default, foreign key constraints in PostgreSQL are checked after each statement. This works for most use cases,
    but becomes a major limitation when creating related records before the parent record is inserted into the database.
    One example of this is looking up / creating a person via one or more unique alias.

    ```ruby
    Person.transaction do
      alias = Alias
        .create_with(user_id: SecureRandom.uuid)
        .create_or_find_by(name: "DHH")

      person = Person
        .create_with(name: "David Heinemeier Hansson")
        .create_or_find_by(id: alias.user_id)
    end
    ```

    Using the default behavior, the transaction would fail when executing the first `INSERT` statement.

    By passing the `:deferrable` option to the `add_foreign_key` statement in migrations, it's possible to defer this
    check.

    ```ruby
    add_foreign_key :aliases, :person, deferrable: true
    ```

    Passing `deferrable: true` doesn't change the default behavior, but allows manually deferring the check using
    `SET CONSTRAINTS ALL DEFERRED` within a transaction. This will cause the foreign keys to be checked after the
    transaction.

    It's also possible to adjust the default behavior from an immediate check (after the statement), to a deferred check
    (after the transaction):

    ```ruby
    add_foreign_key :aliases, :person, deferrable: :deferred
    ```

    *Benedikt Deicke*

*   Allow configuring Postgres password through the socket URL.

    For example:
    ```ruby
    ActiveRecord::DatabaseConfigurations::UrlConfig.new(
      :production, :production, 'postgres:///?user=user&password=secret&dbname=app', {}
    ).configuration_hash
    ```

    will now return,

    ```ruby
    { :user=>"user", :password=>"secret", :dbname=>"app", :adapter=>"postgresql" }
    ```

    *Abeid Ahmed*

*   PostgreSQL: support custom enum types

    In migrations, use `create_enum` to add a new enum type, and `t.enum` to add a column.

    ```ruby
    def up
      create_enum :mood, ["happy", "sad"]

      change_table :cats do |t|
        t.enum :current_mood, enum_type: "mood", default: "happy", null: false
      end
    end
    ```

    Enums will be presented correctly in `schema.rb`. Note that this is only supported by
    the PostgreSQL adapter.

    *Alex Ghiculescu*

*   Avoid COMMENT statements in PostgreSQL structure dumps

    COMMENT statements are now omitted from the output of `db:structure:dump` when using PostgreSQL >= 11.
    This allows loading the dump without a pgsql superuser account.

    Fixes #36816, #43107.

    *Janosch Müller*

*   Add support for generated columns in PostgreSQL adapter

    Generated columns are supported since version 12.0 of PostgreSQL. This adds
    support of those to the PostgreSQL adapter.

    ```ruby
    create_table :users do |t|
      t.string :name
      t.virtual :name_upcased, type: :string, as: 'upper(name)', stored: true
    end
    ```

    *Michał Begejowicz*


## Rails 7.0.0.alpha2 (September 15, 2021) ##

*   No changes.


## Rails 7.0.0.alpha1 (September 15, 2021) ##

*   Remove warning when overwriting existing scopes

    Removes the following unnecessary warning message that appeared when overwriting existing scopes

    ```
    Creating scope :my_scope_name. Overwriting existing method "MyClass.my_scope_name" when overwriting existing scopes
    ```

     *Weston Ganger*

*   Use full precision for `updated_at` in `insert_all`/`upsert_all`

    `CURRENT_TIMESTAMP` provides differing precision depending on the database,
    and not all databases support explicitly specifying additional precision.

    Instead, we delegate to the new `connection.high_precision_current_timestamp`
    for the SQL to produce a high precision timestamp on the current database.

    Fixes #42992

    *Sam Bostock*

*   Add ssl support for postgresql database tasks

    Add `PGSSLMODE`, `PGSSLCERT`, `PGSSLKEY` and `PGSSLROOTCERT` to pg_env from database config
    when running postgresql database tasks.

    ```yaml
    # config/database.yml

    production:
      sslmode: verify-full
      sslcert: client.crt
      sslkey: client.key
      sslrootcert: ca.crt
    ```

    Environment variables

    ```
    PGSSLMODE=verify-full
    PGSSLCERT=client.crt
    PGSSLKEY=client.key
    PGSSLROOTCERT=ca.crt
    ```

    Fixes #42994

    *Michael Bayucot*

*   Avoid scoping update callbacks in `ActiveRecord::Relation#update!`.

    Making it consistent with how scoping is applied only to the query in `ActiveRecord::Relation#update`
    and not also to the callbacks from the update itself.

    *Dylan Thacker-Smith*

*   Fix 2 cases that inferred polymorphic class from the association's `foreign_type`
    using `String#constantize` instead of the model's `polymorphic_class_for`.

    When updating a polymorphic association, the old `foreign_type` was not inferred correctly when:
    1. `touch`ing the previously associated record
    2. updating the previously associated record's `counter_cache`

    *Jimmy Bourassa*

*   Add config option for ignoring tables when dumping the schema cache.

    Applications can now be configured to ignore certain tables when dumping the schema cache.

    The configuration option can table an array of tables:

    ```ruby
    config.active_record.schema_cache_ignored_tables = ["ignored_table", "another_ignored_table"]
    ```

    Or a regex:

    ```ruby
    config.active_record.schema_cache_ignored_tables = [/^_/]
    ```

    *Eileen M. Uchitelle*

*   Make schema cache methods return consistent results.

    Previously the schema cache methods `primary_keys`, `columns`, `columns_hash`, and `indexes`
    would behave differently than one another when a table didn't exist and differently across
    database adapters. This change unifies the behavior so each method behaves the same regardless
    of adapter.

    The behavior now is:

    `columns`: (unchanged) raises a db error if the table does not exist.
    `columns_hash`: (unchanged) raises a db error if the table does not exist.
    `primary_keys`: (unchanged) returns `nil` if the table does not exist.
    `indexes`: (changed for mysql2) returns `[]` if the table does not exist.

    *Eileen M. Uchitelle*

*   Reestablish connection to previous database after after running `db:schema:load:name`

    After running `db:schema:load:name` the previous connection is restored.

    *Jacopo Beschi*

*   Add database config option `database_tasks`

    If you would like to connect to an external database without any database
    management tasks such as schema management, migrations, seeds, etc. you can set
    the per database config option `database_tasks: false`

    ```yaml
    # config/database.yml

    production:
      primary:
        database: my_database
        adapter: mysql2
      animals:
        database: my_animals_database
        adapter: mysql2
        database_tasks: false
    ```

    *Weston Ganger*

*   Fix `ActiveRecord::InternalMetadata` to not be broken by `config.active_record.record_timestamps = false`

    Since the model always create the timestamp columns, it has to set them, otherwise it breaks
    various DB management tasks.

    Fixes #42983

*   Add `ActiveRecord::QueryLogs`.

    Configurable tags can be automatically added to all SQL queries generated by Active Record.

    ```ruby
    # config/application.rb
    module MyApp
      class Application < Rails::Application
        config.active_record.query_log_tags_enabled = true
      end
    end
    ```

    By default the application, controller and action details are added to the query tags:

    ```ruby
    class BooksController < ApplicationController
      def index
        @books = Book.all
      end
    end
    ```

    ```ruby
    GET /books
    # SELECT * FROM books /*application:MyApp;controller:books;action:index*/
    ```

    Custom tags containing static values and Procs can be defined in the application configuration:

    ```ruby
    config.active_record.query_log_tags = [
      :application,
      :controller,
      :action,
      {
        custom_static: "foo",
        custom_dynamic: -> { Time.now }
      }
    ]
    ```

    *Keeran Raj Hawoldar*, *Eileen M. Uchitelle*, *Kasper Timm Hansen*

*   Added support for multiple databases to `rails db:setup` and `rails db:reset`.

    *Ryan Hall*

*   Add `ActiveRecord::Relation#structurally_compatible?`.

    Adds a query method by which a user can tell if the relation that they're
    about to use for `#or` or `#and` is structurally compatible with the
    receiver.

    *Kevin Newton*

*   Add `ActiveRecord::QueryMethods#in_order_of`.

    This allows you to specify an explicit order that you'd like records
    returned in based on a SQL expression. By default, this will be accomplished
    using a case statement, as in:

    ```ruby
    Post.in_order_of(:id, [3, 5, 1])
    ```

    will generate the SQL:

    ```sql
    SELECT "posts".* FROM "posts" ORDER BY CASE "posts"."id" WHEN 3 THEN 1 WHEN 5 THEN 2 WHEN 1 THEN 3 ELSE 4 END ASC
    ```

    However, because this functionality is built into MySQL in the form of the
    `FIELD` function, that connection adapter will generate the following SQL
    instead:

    ```sql
    SELECT "posts".* FROM "posts" ORDER BY FIELD("posts"."id", 1, 5, 3) DESC
    ```

    *Kevin Newton*

*   Fix `eager_loading?` when ordering with `Symbol`.

    `eager_loading?` is triggered correctly when using `order` with symbols.

    ```ruby
    scope = Post.includes(:comments).order(:"comments.label")
    => true
    ```

    *Jacopo Beschi*

*   Two change tracking methods are added for `belongs_to` associations.

    The `association_changed?` method (assuming an association named `:association`) returns true
    if a different associated object has been assigned and the foreign key will be updated in the
    next save.

    The `association_previously_changed?` method returns true if the previous save updated the
    association to reference a different associated object.

    *George Claghorn*

*   Add option to disable schema dump per-database.

    Dumping the schema is on by default for all databases in an application. To turn it off for a
    specific database, use the `schema_dump` option:

    ```yaml
    # config/database.yml

    production:
      schema_dump: false
    ```

    *Luis Vasconcellos*, *Eileen M. Uchitelle*

*   Fix `eager_loading?` when ordering with `Hash` syntax.

    `eager_loading?` is triggered correctly when using `order` with hash syntax
    on an outer table.

    ```ruby
    Post.includes(:comments).order({ "comments.label": :ASC }).eager_loading?
    # => true
    ```

    *Jacopo Beschi*

*   Move the forcing of clear text encoding to the `ActiveRecord::Encryption::Encryptor`.

    Fixes #42699.

    *J Smith*

*   `partial_inserts` is now disabled by default in new apps.

    This will be the default for new apps in Rails 7. To opt in:

    ```ruby
    config.active_record.partial_inserts = true
    ```

    If a migration removes the default value of a column, this option
    would cause old processes to no longer be able to create new records.

    If you need to remove a column, you should first use `ignored_columns`
    to stop using it.

    *Jean Boussier*

*   Rails can now verify foreign keys after loading fixtures in tests.

    This will be the default for new apps in Rails 7. To opt in:

    ```ruby
    config.active_record.verify_foreign_keys_for_fixtures = true
    ```

    Tests will not run if there is a foreign key constraint violation in your fixture data.

    The feature is supported by SQLite and PostgreSQL, other adapters can also add support for it.

    *Alex Ghiculescu*

*   Clear cached `has_one` association after setting `belongs_to` association to `nil`.

    After setting a `belongs_to` relation to `nil` and updating an unrelated attribute on the owner,
    the owner should still return `nil` on the `has_one` relation.

    Fixes #42597.

    *Michiel de Mare*

*   OpenSSL constants are now used for Digest computations.

    *Dirkjan Bussink*

*   Adds support for `if_not_exists` to `add_foreign_key` and `if_exists` to `remove_foreign_key`.

    Applications can set their migrations to ignore exceptions raised when adding a foreign key
    that already exists or when removing a foreign key that does not exist.

    Example Usage:

    ```ruby
    class AddAuthorsForeignKeyToArticles < ActiveRecord::Migration[7.0]
      def change
        add_foreign_key :articles, :authors, if_not_exists: true
      end
    end
    ```

    ```ruby
    class RemoveAuthorsForeignKeyFromArticles < ActiveRecord::Migration[7.0]
      def change
        remove_foreign_key :articles, :authors, if_exists: true
      end
    end
    ```

    *Roberto Miranda*

*   Prevent polluting ENV during postgresql structure dump/load.

    Some configuration parameters were provided to pg_dump / psql via
    environment variables which persisted beyond the command being run, and may
    have caused subsequent commands and connections to fail. Tasks running
    across multiple postgresql databases like `rails db:test:prepare` may have
    been affected.

    *Samuel Cochran*

*   Set precision 6 by default for `datetime` columns.

    By default, datetime columns will have microseconds precision instead of seconds precision.

    *Roberto Miranda*

*   Allow preloading of associations with instance dependent scopes.

    *John Hawthorn*, *John Crepezzi*, *Adam Hess*, *Eileen M. Uchitelle*, *Dinah Shi*

*   Do not try to rollback transactions that failed due to a `ActiveRecord::TransactionRollbackError`.

    *Jamie McCarthy*

*   Active Record Encryption will now encode values as UTF-8 when using deterministic
    encryption. The encoding is part of the encrypted payload, so different encodings for
    different values result in different ciphertexts. This can break unique constraints and
    queries.

    The new behavior is configurable via `active_record.encryption.forced_encoding_for_deterministic_encryption`
    that is `Encoding::UTF_8` by default. It can be disabled by setting it to `nil`.

    *Jorge Manrubia*

*   The MySQL adapter now cast numbers and booleans bind parameters to string for safety reasons.

    When comparing a string and a number in a query, MySQL converts the string to a number. So for
    instance `"foo" = 0`, will implicitly cast `"foo"` to `0` and will evaluate to `TRUE` which can
    lead to security vulnerabilities.

    Active Record already protect against that vulnerability when it knows the type of the column
    being compared, however until now it was still vulnerable when using bind parameters:

    ```ruby
    User.where("login_token = ?", 0).first
    ```

    Would perform:

    ```sql
    SELECT * FROM `users` WHERE `login_token` = 0 LIMIT 1;
    ```

    Now it will perform:

    ```sql
    SELECT * FROM `users` WHERE `login_token` = '0' LIMIT 1;
    ```

    *Jean Boussier*

*   Fixture configurations (`_fixture`) are now strictly validated.

    If an error will be raised if that entry contains unknown keys while previously it
    would silently have no effects.

    *Jean Boussier*

*   Add `ActiveRecord::Base.update!` that works like `ActiveRecord::Base.update` but raises exceptions.

    This allows for the same behavior as the instance method `#update!` at a class level.

    ```ruby
    Person.update!(:all, state: "confirmed")
    ```

    *Dorian Marié*

*   Add `ActiveRecord::Base#attributes_for_database`.

    Returns attributes with values for assignment to the database.

    *Chris Salzberg*

*   Use an empty query to check if the PostgreSQL connection is still active.

    An empty query is faster than `SELECT 1`.

    *Heinrich Lee Yu*

*   Add `ActiveRecord::Base#previously_persisted?`.

    Returns `true` if the object has been previously persisted but now it has been deleted.

*   Deprecate `partial_writes` in favor of `partial_inserts` and `partial_updates`.

    This allows to have a different behavior on update and create.

    *Jean Boussier*

*   Fix compatibility with `psych >= 4`.

    Starting in Psych 4.0.0 `YAML.load` behaves like `YAML.safe_load`. To preserve compatibility,
    Active Record's schema cache loader and `YAMLColumn` now uses `YAML.unsafe_load` if available.

    *Jean Boussier*

*   `ActiveRecord::Base.logger` is now a `class_attribute`.

    This means it can no longer be accessed directly through `@@logger`, and that setting `logger =`
    on a subclass won't change the parent's logger.

    *Jean Boussier*

*   Add `.asc.nulls_first` for all databases. Unfortunately MySQL still doesn't like `nulls_last`.

    *Keenan Brock*

*   Improve performance of `one?` and `many?` by limiting the generated count query to 2 results.

    *Gonzalo Riestra*

*   Don't check type when using `if_not_exists` on `add_column`.

    Previously, if a migration called `add_column` with the `if_not_exists` option set to true
    the `column_exists?` check would look for a column with the same name and type as the migration.

    Recently it was discovered that the type passed to the migration is not always the same type
    as the column after migration. For example a column set to `:mediumblob` in the migration will
    be casted to `binary` when calling `column.type`. Since there is no straightforward way to cast
    the type to the database type without running the migration, we opted to drop the type check from
    `add_column`. This means that migrations adding a duplicate column with a different type will no
    longer raise an error.

    *Eileen M. Uchitelle*

*   Log a warning message when running SQLite in production.

    Using SQLite in production ENV is generally discouraged. SQLite is also the default adapter
    in a new Rails application.
    For the above reasons log a warning message when running SQLite in production.

    The warning can be disabled by setting `config.active_record.sqlite3_production_warning=false`.

    *Jacopo Beschi*

*   Add option to disable joins for `has_one` associations.

    In a multiple database application, associations can't join across
    databases. When set, this option instructs Rails to generate 2 or
    more queries rather than generating joins for `has_one` associations.

    Set the option on a has one through association:

    ```ruby
    class Person
      has_one :dog
      has_one :veterinarian, through: :dog, disable_joins: true
    end
    ```

    Then instead of generating join SQL, two queries are used for `@person.veterinarian`:

    ```
    SELECT "dogs"."id" FROM "dogs" WHERE "dogs"."person_id" = ?  [["person_id", 1]]
    SELECT "veterinarians".* FROM "veterinarians" WHERE "veterinarians"."dog_id" = ?  [["dog_id", 1]]
    ```

    *Sarah Vessels*, *Eileen M. Uchitelle*

*   `Arel::Visitors::Dot` now renders a complete set of properties when visiting
    `Arel::Nodes::SelectCore`, `SelectStatement`, `InsertStatement`, `UpdateStatement`, and
    `DeleteStatement`, which fixes #42026. Previously, some properties were omitted.

    *Mike Dalessio*

*   `Arel::Visitors::Dot` now supports `Arel::Nodes::Bin`, `Case`, `CurrentRow`, `Distinct`,
    `DistinctOn`, `Else`, `Except`, `InfixOperation`, `Intersect`, `Lock`, `NotRegexp`, `Quoted`,
    `Regexp`, `UnaryOperation`, `Union`, `UnionAll`, `When`, and `With`. Previously, these node
    types caused an exception to be raised by `Arel::Visitors::Dot#accept`.

    *Mike Dalessio*

*   Optimize `remove_columns` to use a single SQL statement.

    ```ruby
    remove_columns :my_table, :col_one, :col_two
    ```

    Now results in the following SQL:

    ```sql
    ALTER TABLE "my_table" DROP COLUMN "col_one", DROP COLUMN "col_two"
    ```

    *Jon Dufresne*

*   Ensure `has_one` autosave association callbacks get called once.

    Change the `has_one` autosave callback to be non cyclic as well.
    By doing this the autosave callback are made more consistent for
    all 3 cases: `has_many`, `has_one`, and `belongs_to`.

    *Petrik de Heus*

*   Add option to disable joins for associations.

    In a multiple database application, associations can't join across
    databases. When set, this option instructs Rails to generate 2 or
    more queries rather than generating joins for associations.

    Set the option on a has many through association:

    ```ruby
    class Dog
      has_many :treats, through: :humans, disable_joins: true
      has_many :humans
    end
    ```

    Then instead of generating join SQL, two queries are used for `@dog.treats`:

    ```
    SELECT "humans"."id" FROM "humans" WHERE "humans"."dog_id" = ?  [["dog_id", 1]]
    SELECT "treats".* FROM "treats" WHERE "treats"."human_id" IN (?, ?, ?)  [["human_id", 1], ["human_id", 2], ["human_id", 3]]
    ```

    *Eileen M. Uchitelle*, *Aaron Patterson*, *Lee Quarella*

*   Add setting for enumerating column names in SELECT statements.

    Adding a column to a PostgreSQL database, for example, while the application is running can
    change the result of wildcard `SELECT *` queries, which invalidates the result
    of cached prepared statements and raises a `PreparedStatementCacheExpired` error.

    When enabled, Active Record will avoid wildcards and always include column names
    in `SELECT` queries, which will return consistent results and avoid prepared
    statement errors.

    Before:

    ```ruby
    Book.limit(5)
    # SELECT * FROM books LIMIT 5
    ```

    After:

    ```ruby
    # config/application.rb
    module MyApp
      class Application < Rails::Application
        config.active_record.enumerate_columns_in_select_statements = true
      end
    end

    # or, configure per-model
    class Book < ApplicationRecord
      self.enumerate_columns_in_select_statements = true
    end
    ```

    ```ruby
    Book.limit(5)
    # SELECT id, author_id, name, format, status, language, etc FROM books LIMIT 5
    ```

    *Matt Duszynski*

*   Allow passing SQL as `on_duplicate` value to `#upsert_all` to make it possible to use raw SQL to update columns on conflict:

    ```ruby
    Book.upsert_all(
      [{ id: 1, status: 1 }, { id: 2, status: 1 }],
      on_duplicate: Arel.sql("status = GREATEST(books.status, EXCLUDED.status)")
    )
    ```

    *Vladimir Dementyev*

*   Allow passing SQL as `returning` statement to `#upsert_all`:

    ```ruby
    Article.insert_all(
      [
        { title: "Article 1", slug: "article-1", published: false },
        { title: "Article 2", slug: "article-2", published: false }
      ],
      returning: Arel.sql("id, (xmax = '0') as inserted, name as new_name")
    )
    ```

    *Vladimir Dementyev*

*   Deprecate `legacy_connection_handling`.

    *Eileen M. Uchitelle*

*   Add attribute encryption support.

    Encrypted attributes are declared at the model level. These
    are regular Active Record attributes backed by a column with
    the same name. The system will transparently encrypt these
    attributes before saving them into the database and will
    decrypt them when retrieving their values.


    ```ruby
    class Person < ApplicationRecord
      encrypts :name
      encrypts :email_address, deterministic: true
    end
    ```

    You can learn more in the [Active Record Encryption
    guide](https://edgeguides.rubyonrails.org/active_record_encryption.html).

    *Jorge Manrubia*

*   Changed Arel predications `contains` and `overlaps` to use
    `quoted_node` so that PostgreSQL arrays are quoted properly.

    *Bradley Priest*

*   Add mode argument to record level `strict_loading!`.

    This argument can be used when enabling strict loading for a single record
    to specify that we only want to raise on n plus one queries.

    ```ruby
    developer.strict_loading!(mode: :n_plus_one_only)

    developer.projects.to_a # Does not raise
    developer.projects.first.client # Raises StrictLoadingViolationError
    ```

    Previously, enabling strict loading would cause any lazily loaded
    association to raise an error. Using `n_plus_one_only` mode allows us to
    lazily load belongs_to, has_many, and other associations that are fetched
    through a single query.

    *Dinah Shi*

*   Fix Float::INFINITY assignment to datetime column with postgresql adapter.

    Before:

    ```ruby
    # With this config
    ActiveRecord::Base.time_zone_aware_attributes = true

    # and the following schema:
    create_table "postgresql_infinities" do |t|
      t.datetime "datetime"
    end

    # This test fails
    record = PostgresqlInfinity.create!(datetime: Float::INFINITY)
    assert_equal Float::INFINITY, record.datetime # record.datetime gets nil
    ```

    After this commit, `record.datetime` gets `Float::INFINITY` as expected.

    *Shunichi Ikegami*

*   Type cast enum values by the original attribute type.

    The notable thing about this change is that unknown labels will no longer match 0 on MySQL.

    ```ruby
    class Book < ActiveRecord::Base
      enum :status, { proposed: 0, written: 1, published: 2 }
    end
    ```

    Before:

    ```ruby
    # SELECT `books`.* FROM `books` WHERE `books`.`status` = 'prohibited' LIMIT 1
    Book.find_by(status: :prohibited)
    # => #<Book id: 1, status: "proposed", ...> (for mysql2 adapter)
    # => ActiveRecord::StatementInvalid: PG::InvalidTextRepresentation: ERROR:  invalid input syntax for type integer: "prohibited" (for postgresql adapter)
    # => nil (for sqlite3 adapter)
    ```

    After:

    ```ruby
    # SELECT `books`.* FROM `books` WHERE `books`.`status` IS NULL LIMIT 1
    Book.find_by(status: :prohibited)
    # => nil (for all adapters)
    ```

    *Ryuta Kamizono*

*   Fixtures for `has_many :through` associations now load timestamps on join tables.

    Given this fixture:

    ```yml
    ### monkeys.yml
    george:
      name: George the Monkey
      fruits: apple

    ### fruits.yml
    apple:
      name: apple
    ```

    If the join table (`fruit_monkeys`) contains `created_at` or `updated_at` columns,
    these will now be populated when loading the fixture. Previously, fixture loading
    would crash if these columns were required, and leave them as null otherwise.

    *Alex Ghiculescu*

*   Allow applications to configure the thread pool for async queries.

    Some applications may want one thread pool per database whereas others want to use
    a single global thread pool for all queries. By default, Rails will set `async_query_executor`
    to `nil` which will not initialize any executor. If `load_async` is called and no executor
    has been configured, the query will be executed in the foreground.

    To create one thread pool for all database connections to use applications can set
    `config.active_record.async_query_executor` to `:global_thread_pool` and optionally define
    `config.active_record.global_executor_concurrency`. This defaults to 4. For applications that want
    to have a thread pool for each database connection, `config.active_record.async_query_executor` can
    be set to `:multi_thread_pool`. The configuration for each thread pool is set in the database
    configuration.

    *Eileen M. Uchitelle*

*   Allow new syntax for `enum` to avoid leading `_` from reserved options.

    Before:

    ```ruby
    class Book < ActiveRecord::Base
      enum status: [ :proposed, :written ], _prefix: true, _scopes: false
      enum cover: [ :hard, :soft ], _suffix: true, _default: :hard
    end
    ```

    After:

    ```ruby
    class Book < ActiveRecord::Base
      enum :status, [ :proposed, :written ], prefix: true, scopes: false
      enum :cover, [ :hard, :soft ], suffix: true, default: :hard
    end
    ```

    *Ryuta Kamizono*

*   Add `ActiveRecord::Relation#load_async`.

    This method schedules the query to be performed asynchronously from a thread pool.

    If the result is accessed before a background thread had the opportunity to perform
    the query, it will be performed in the foreground.

    This is useful for queries that can be performed long enough before their result will be
    needed, or for controllers which need to perform several independent queries.

    ```ruby
    def index
      @categories = Category.some_complex_scope.load_async
      @posts = Post.some_complex_scope.load_async
    end
    ```

    Active Record logs will also include timing info for the duration of how long
    the main thread had to wait to access the result. This timing is useful to know
    whether or not it's worth to load the query asynchronously.

    ```
    DEBUG -- :   Category Load (62.1ms)  SELECT * FROM `categories` LIMIT 50
    DEBUG -- :   ASYNC Post Load (64ms) (db time 126.1ms)  SELECT * FROM `posts` LIMIT 100
    ```

    The duration in the first set of parens is how long the main thread was blocked
    waiting for the results, and the second set of parens with "db time" is how long
    the entire query took to execute.

    *Jean Boussier*

*   Implemented `ActiveRecord::Relation#excluding` method.

    This method excludes the specified record (or collection of records) from
    the resulting relation:

    ```ruby
    Post.excluding(post)
    Post.excluding(post_one, post_two)
    ```

    Also works on associations:

    ```ruby
    post.comments.excluding(comment)
    post.comments.excluding(comment_one, comment_two)
    ```

    This is short-hand for `Post.where.not(id: post.id)` (for a single record)
    and `Post.where.not(id: [post_one.id, post_two.id])` (for a collection).

    *Glen Crawford*

*   Skip optimised #exist? query when #include? is called on a relation
    with a having clause.

    Relations that have aliased select values AND a having clause that
    references an aliased select value would generate an error when
    #include? was called, due to an optimisation that would generate
    call #exists? on the relation instead, which effectively alters
    the select values of the query (and thus removes the aliased select
    values), but leaves the having clause intact. Because the having
    clause is then referencing an aliased column that is no longer
    present in the simplified query, an ActiveRecord::InvalidStatement
    error was raised.

    A sample query affected by this problem:

    ```ruby
    Author.select('COUNT(*) as total_posts', 'authors.*')
          .joins(:posts)
          .group(:id)
          .having('total_posts > 2')
          .include?(Author.first)
    ```

    This change adds an addition check to the condition that skips the
    simplified #exists? query, which simply checks for the presence of
    a having clause.

    Fixes #41417.

    *Michael Smart*

*   Increment postgres prepared statement counter before making a prepared statement, so if the statement is aborted
    without Rails knowledge (e.g., if app gets killed during long-running query or due to Rack::Timeout), app won't end
    up in perpetual crash state for being inconsistent with PostgreSQL.

    *wbharding*, *Martin Tepper*

*   Add ability to apply `scoping` to `all_queries`.

    Some applications may want to use the `scoping` method but previously it only
    worked on certain types of queries. This change allows the `scoping` method to apply
    to all queries for a model in a block.

    ```ruby
    Post.where(blog_id: post.blog_id).scoping(all_queries: true) do
      post.update(title: "a post title") # adds `posts.blog_id = 1` to the query
    end
    ```

    *Eileen M. Uchitelle*

*   `ActiveRecord::Calculations.calculate` called with `:average`
    (aliased as `ActiveRecord::Calculations.average`) will now use column-based
    type casting. This means that floating-point number columns will now be
    aggregated as `Float` and decimal columns will be aggregated as `BigDecimal`.

    Integers are handled as a special case returning `BigDecimal` always
    (this was the case before already).

    ```ruby
    # With the following schema:
    create_table "measurements" do |t|
      t.float "temperature"
    end

    # Before:
    Measurement.average(:temperature).class
    # => BigDecimal

    # After:
    Measurement.average(:temperature).class
    # => Float
    ```

    Before this change, Rails just called `to_d` on average aggregates from the
    database adapter. This is not the case anymore. If you relied on that kind
    of magic, you now need to register your own `ActiveRecord::Type`
    (see `ActiveRecord::Attributes::ClassMethods` for documentation).

    *Josua Schmid*

*   PostgreSQL: introduce `ActiveRecord::ConnectionAdapters::PostgreSQLAdapter.datetime_type`.

    This setting controls what native type Active Record should use when you call `datetime` in
    a migration or schema. It takes a symbol which must correspond to one of the configured
    `NATIVE_DATABASE_TYPES`. The default is `:timestamp`, meaning `t.datetime` in a migration
    will create a "timestamp without time zone" column. To use "timestamp with time zone",
    change this to `:timestamptz` in an initializer.

    You should run `bin/rails db:migrate` to rebuild your schema.rb if you change this.

    *Alex Ghiculescu*

*   PostgreSQL: handle `timestamp with time zone` columns correctly in `schema.rb`.

    Previously they dumped as `t.datetime :column_name`, now they dump as `t.timestamptz :column_name`,
    and are created as `timestamptz` columns when the schema is loaded.

    *Alex Ghiculescu*

*   Removing trailing whitespace when matching columns in
    `ActiveRecord::Sanitization.disallow_raw_sql!`.

    *Gannon McGibbon*, *Adrian Hirt*

*   Expose a way for applications to set a `primary_abstract_class`.

    Multiple database applications that use a primary abstract class that is not
    named `ApplicationRecord` can now set a specific class to be the `primary_abstract_class`.

    ```ruby
    class PrimaryApplicationRecord
      self.primary_abstract_class
    end
    ```

    When an application boots it automatically connects to the primary or first database in the
    database configuration file. In a multiple database application that then call `connects_to`
    needs to know that the default connection is the same as the `ApplicationRecord` connection.
    However, some applications have a differently named `ApplicationRecord`. This prevents Active
    Record from opening duplicate connections to the same database.

    *Eileen M. Uchitelle*, *John Crepezzi*

*   Support hash config for `structure_dump_flags` and `structure_load_flags` flags.
    Now that Active Record supports multiple databases configuration,
    we need a way to pass specific flags for dump/load databases since
    the options are not the same for different adapters.
    We can use in the original way:

    ```ruby
    ActiveRecord::Tasks::DatabaseTasks.structure_dump_flags = ['--no-defaults', '--skip-add-drop-table']
    # or
    ActiveRecord::Tasks::DatabaseTasks.structure_dump_flags = '--no-defaults --skip-add-drop-table'
    ```

    And also use it passing a hash, with one or more keys, where the key
    is the adapter

    ```ruby
    ActiveRecord::Tasks::DatabaseTasks.structure_dump_flags = {
      mysql2: ['--no-defaults', '--skip-add-drop-table'],
      postgres: '--no-tablespaces'
    }
    ```

    *Gustavo Gonzalez*

*   Connection specification now passes the "url" key as a configuration for the
    adapter if the "url" protocol is "jdbc", "http", or "https". Previously only
    urls with the "jdbc" prefix were passed to the Active Record Adapter, others
    are assumed to be adapter specification urls.

    Fixes #41137.

    *Jonathan Bracy*

*   Allow to opt-out of `strict_loading` mode on a per-record base.

    This is useful when strict loading is enabled application wide or on a
    model level.

    ```ruby
    class User < ApplicationRecord
      has_many :bookmarks
      has_many :articles, strict_loading: true
    end

    user = User.first
    user.articles                        # => ActiveRecord::StrictLoadingViolationError
    user.bookmarks                       # => #<ActiveRecord::Associations::CollectionProxy>

    user.strict_loading!(true)           # => true
    user.bookmarks                       # => ActiveRecord::StrictLoadingViolationError

    user.strict_loading!(false)          # => false
    user.bookmarks                       # => #<ActiveRecord::Associations::CollectionProxy>
    user.articles.strict_loading!(false) # => #<ActiveRecord::Associations::CollectionProxy>
    ```

    *Ayrton De Craene*

*   Add `FinderMethods#sole` and `#find_sole_by` to find and assert the
    presence of exactly one record.

    Used when you need a single row, but also want to assert that there aren't
    multiple rows matching the condition; especially for when database
    constraints aren't enough or are impractical.

    ```ruby
    Product.where(["price = %?", price]).sole
    # => ActiveRecord::RecordNotFound      (if no Product with given price)
    # => #<Product ...>                    (if one Product with given price)
    # => ActiveRecord::SoleRecordExceeded  (if more than one Product with given price)

    user.api_keys.find_sole_by(key: key)
    # as above
    ```

    *Asherah Connor*

*   Makes `ActiveRecord::AttributeMethods::Query` respect the getter overrides defined in the model.

    Before:

    ```ruby
    class User
      def admin
        false # Overriding the getter to always return false
      end
    end

    user = User.first
    user.update(admin: true)

    user.admin # false (as expected, due to the getter overwrite)
    user.admin? # true (not expected, returned the DB column value)
    ```

    After this commit, `user.admin?` above returns false, as expected.

    Fixes #40771.

    *Felipe*

*   Allow delegated_type to be specified primary_key and foreign_key.

    Since delegated_type assumes that the foreign_key ends with `_id`,
    `singular_id` defined by it does not work when the foreign_key does
    not end with `id`. This change fixes it by taking into account
    `primary_key` and `foreign_key` in the options.

    *Ryota Egusa*

*   Expose an `invert_where` method that will invert all scope conditions.

    ```ruby
    class User
      scope :active, -> { where(accepted: true, locked: false) }
    end

    User.active
    # ... WHERE `accepted` = 1 AND `locked` = 0

    User.active.invert_where
    # ... WHERE NOT (`accepted` = 1 AND `locked` = 0)
    ```

    *Kevin Deisz*

*   Restore possibility of passing `false` to :polymorphic option of `belongs_to`.

    Previously, passing `false` would trigger the option validation logic
    to throw an error saying :polymorphic would not be a valid option.

    *glaszig*

*   Remove deprecated `database` kwarg from `connected_to`.

    *Eileen M. Uchitelle*, *John Crepezzi*

*   Allow adding nonnamed expression indexes to be revertible.

    Previously, the following code would raise an error, when executed while rolling back,
    and the index name should be specified explicitly. Now, the index name is inferred
    automatically.

    ```ruby
    add_index(:items, "to_tsvector('english', description)")
    ```

    Fixes #40732.

    *fatkodima*

*   Only warn about negative enums if a positive form that would cause conflicts exists.

    Fixes #39065.

    *Alex Ghiculescu*

*   Add option to run `default_scope` on all queries.

    Previously, a `default_scope` would only run on select or insert queries. In some cases, like non-Rails tenant sharding solutions, it may be desirable to run `default_scope` on all queries in order to ensure queries are including a foreign key for the shard (i.e. `blog_id`).

    Now applications can add an option to run on all queries including select, insert, delete, and update by adding an `all_queries` option to the default scope definition.

    ```ruby
    class Article < ApplicationRecord
      default_scope -> { where(blog_id: Current.blog.id) }, all_queries: true
    end
    ```

    *Eileen M. Uchitelle*

*   Add `where.associated` to check for the presence of an association.

    ```ruby
    # Before:
    account.users.joins(:contact).where.not(contact_id: nil)

    # After:
    account.users.where.associated(:contact)
    ```

    Also mirrors `where.missing`.

    *Kasper Timm Hansen*

*   Allow constructors (`build_association` and `create_association`) on
    `has_one :through` associations.

    *Santiago Perez Perret*


Please check [6-1-stable](https://github.com/rails/rails/blob/6-1-stable/activerecord/CHANGELOG.md) for previous changes.<|MERGE_RESOLUTION|>--- conflicted
+++ resolved
@@ -1,4 +1,3 @@
-<<<<<<< HEAD
 *   Add `timestamptz` as a time zone aware type for PostgreSQL
 
     This is required for correctly parsing `timestamp with time zone` values in your database.
@@ -81,7 +80,8 @@
 *   Fix Hstore deserialize regression.
 
     *edsharp*
-=======
+
+
 ## Rails 7.0.3.1 (July 12, 2022) ##
 
 *   Change ActiveRecord::Coders::YAMLColumn default to safe_load
@@ -108,7 +108,6 @@
     ```
 
     [CVE-2022-32224]
->>>>>>> 04972d9b
 
 
 ## Rails 7.0.3 (May 09, 2022) ##
