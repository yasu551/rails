## Rails 4.0.0 (unreleased) ##

<<<<<<< HEAD
*   Deprecate calling `Relation#sum` with a block. To perform a calculation over
    the array result of the relation, use `to_a.sum(&block)`.

    *Carlos Antonio da Silva*
=======
*   Prevent mass assignment to the type column of polymorphic associations when using `build`
    Fix #8265

    *Yves Senn*
>>>>>>> 053bfa23

*   Fix postgresql adapter to handle BC timestamps correctly

        HistoryEvent.create!(:name => "something", :occured_at => Date.new(0) - 5.years)

    *Bogdan Gusiev*

*   When running migrations on Postgresql, the `:limit` option for `binary` and `text` columns is silently dropped.
    Previously, these migrations caused sql exceptions, because Postgresql doesn't support limits on these types.

    *Victor Costan*

*   Don't change STI type when calling `ActiveRecord::Base#becomes`.
    Add `ActiveRecord::Base#becomes!` with the previous behavior.

    See #3023 for more information.

    *Thomas Hollstegge*

*   `rename_index` can be used inside a `change_table` block.

        change_table :accounts do |t|
          t.rename_index :user_id, :account_id
        end

    *Jarek Radosz*

*   `#pluck` can be used on a relation with `select` clause. Fix #7551

    Example:

        Topic.select([:approved, :id]).order(:id).pluck(:id)

    *Yves Senn*

*   Do not create useless database transaction when building `has_one` association.

    Example:

        User.has_one :profile
        User.new.build_profile

    *Bogdan Gusiev*

*   `:counter_cache` option for `has_many` associations to support custom named counter caches.
    Fix #7993

    *Yves Senn*

*   Deprecate the possibility to pass a string as third argument of `add_index`.
    Pass `unique: true` instead.

        add_index(:users, :organization_id, unique: true)

    *Rafael Mendonça França*

*   Raise an `ArgumentError` when passing an invalid option to `add_index`.

    *Rafael Mendonça França*

*   Fix `find_in_batches` crashing when IDs are strings and start option is not specified.

    *Alexis Bernard*

*   `AR::Base#attributes_before_type_cast` now returns unserialized values for serialized attributes.

    *Nikita Afanasenko*

*   Use query cache/uncache when using `DATABASE_URL`.
    Fix #6951.

    *kennyj*

*   Added `#none!` method for mutating `ActiveRecord::Relation` objects to a NullRelation.
    It acts like `#none` but modifies relation in place.

    *Juanjo Bazán*

*   Fix bug where `update_columns` and `update_column` would not let you update the primary key column.

    *Henrik Nyh*

*   The `create_table` method raises an `ArgumentError` when the primary key column is redefined.
    Fix #6378

    *Yves Senn*

*   `ActiveRecord::AttributeMethods#[]` raises `ActiveModel::MissingAttributeError`
    error if the given attribute is missing. Fixes #5433.

        class Person < ActiveRecord::Base
          belongs_to :company
        end

        # Before:
        person = Person.select('id').first
        person[:name]       # => nil
        person.name         # => ActiveModel::MissingAttributeError: missing_attribute: name
        person[:company_id] # => nil
        person.company      # => nil

        # After:
        person = Person.select('id').first
        person[:name]       # => ActiveModel::MissingAttributeError: missing_attribute: name
        person.name         # => ActiveModel::MissingAttributeError: missing_attribute: name
        person[:company_id] # => ActiveModel::MissingAttributeError: missing_attribute: company_id
        person.company      # => ActiveModel::MissingAttributeError: missing_attribute: company_id

    *Francesco Rodriguez*

*   Small binary fields use the `VARBINARY` MySQL type, instead of `TINYBLOB`.

    *Victor Costan*

*   Decode URI encoded attributes on database connection URLs.

    *Shawn Veader*

*   Add `find_or_create_by`, `find_or_create_by!` and
    `find_or_initialize_by` methods to `Relation`.

    These are similar to the `first_or_create` family of methods, but
    the behaviour when a record is created is slightly different:

        User.where(first_name: 'Penélope').first_or_create

    will execute:

        User.where(first_name: 'Penélope').create

    Causing all the `create` callbacks to execute within the context of
    the scope. This could affect queries that occur within callbacks.

        User.find_or_create_by(first_name: 'Penélope')

    will execute:

        User.create(first_name: 'Penélope')

    Which obviously does not affect the scoping of queries within
    callbacks.

    The `find_or_create_by` version also reads better, frankly.

    If you need to add extra attributes during create, you can do one of:

        User.create_with(active: true).find_or_create_by(first_name: 'Jon')
        User.find_or_create_by(first_name: 'Jon') { |u| u.active = true }

    The `first_or_create` family of methods have been nodoc'ed in favour
    of this API. They may be deprecated in the future but their
    implementation is very small and it's probably not worth putting users
    through lots of annoying deprecation warnings.

    *Jon Leighton*

*   Fix bug with presence validation of associations. Would incorrectly add duplicated errors
    when the association was blank. Bug introduced in 1fab518c6a75dac5773654646eb724a59741bc13.

    *Scott Willson*

*   Fix bug where sum(expression) returns string '0' for no matching records.
    Fixes #7439

    *Tim Macfarlane*

*   PostgreSQL adapter correctly fetches default values when using multiple schemas and domains in a db. Fixes #7914

    *Arturo Pie*

*   Learn ActiveRecord::QueryMethods#order work with hash arguments

    When symbol or hash passed we convert it to Arel::Nodes::Ordering.
    If we pass invalid direction(like name: :DeSc) ActiveRecord::QueryMethods#order will raise an exception

        User.order(:name, email: :desc)
        # SELECT "users".* FROM "users" ORDER BY "users"."name" ASC, "users"."email" DESC

    *Tima Maslyuchenko*

*   Rename `ActiveRecord::Fixtures` class to `ActiveRecord::FixtureSet`.
    Instances of this class normally hold a collection of fixtures (records)
    loaded either from a single YAML file, or from a file and a folder
    with the same name.  This change make the class name singular and makes
    the class easier to distinguish from the modules like
    `ActiveRecord::TestFixtures`, which operates on multiple fixture sets,
    or `DelegatingFixtures`, `::Fixtures`, etc.,
    and from the class `ActiveRecord::Fixture`, which corresponds to a single
    fixture.

    *Alexey Muranov*

*   The postgres adapter now supports tables with capital letters.
    Fix #5920

    *Yves Senn*

*   `CollectionAssociation#count` returns `0` without querying if the
    parent record is not persisted.

    Before:

        person.pets.count
        # SELECT COUNT(*) FROM "pets" WHERE "pets"."person_id" IS NULL
        # => 0

    After:

        person.pets.count
        # fires without sql query
        # => 0

    *Francesco Rodriguez*

*   Fix `reset_counters` crashing on `has_many :through` associations.
    Fix #7822.

    *lulalala*

*   Support for partial inserts.

    When inserting new records, only the fields which have been changed
    from the defaults will actually be included in the INSERT statement.
    The other fields will be populated by the database.

    This is more efficient, and also means that it will be safe to
    remove database columns without getting subsequent errors in running
    app processes (so long as the code in those processes doesn't
    contain any references to the removed column).

    The `partial_updates` configuration option is now renamed to
    `partial_writes` to reflect the fact that it now impacts both inserts
    and updates.

    *Jon Leighton*

*   Allow before and after validations to take an array of lifecycle events

    *John Foley*

*   Support for specifying transaction isolation level

    If your database supports setting the isolation level for a transaction, you can set
    it like so:

        Post.transaction(isolation: :serializable) do
          # ...
        end

    Valid isolation levels are:

    * `:read_uncommitted`
    * `:read_committed`
    * `:repeatable_read`
    * `:serializable`

    You should consult the documentation for your database to understand the
    semantics of these different levels:

    * http://www.postgresql.org/docs/9.1/static/transaction-iso.html
    * https://dev.mysql.com/doc/refman/5.0/en/set-transaction.html

    An `ActiveRecord::TransactionIsolationError` will be raised if:

    * The adapter does not support setting the isolation level
    * You are joining an existing open transaction
    * You are creating a nested (savepoint) transaction

    The mysql, mysql2 and postgresql adapters support setting the transaction
    isolation level. However, support is disabled for mysql versions below 5,
    because they are affected by a bug (http://bugs.mysql.com/bug.php?id=39170)
    which means the isolation level gets persisted outside the transaction.

    *Jon Leighton*

*   `ActiveModel::ForbiddenAttributesProtection` is included by default
    in Active Record models. Check the docs of `ActiveModel::ForbiddenAttributesProtection`
    for more details.

    *Guillermo Iguaran*

*   Remove integration between Active Record and
    `ActiveModel::MassAssignmentSecurity`, `protected_attributes` gem
    should be added to use `attr_accessible`/`attr_protected`. Mass
    assignment options has been removed from all the AR methods that
    used it (ex. `AR::Base.new`, `AR::Base.create`, `AR::Base#update_attributes`, etc).

    *Guillermo Iguaran*

*   Fix the return of querying with an empty hash.
    Fix #6971.

        User.where(token: {})

    Before:

        #=> SELECT * FROM users;

    After:

        #=> SELECT * FROM users WHERE 1 = 2;

    *Damien Mathieu*

*   Fix creation of through association models when using `collection=[]`
    on a `has_many :through` association from an unsaved model.
    Fix #7661.

    *Ernie Miller*

*   Explain only normal CRUD sql (select / update / insert / delete).
    Fix problem that explains unexplainable sql.
    Closes #7544 #6458.

    *kennyj*

*   You can now override the generated accessor methods for stored attributes
    and reuse the original behavior with `read_store_attribute` and `write_store_attribute`,
    which are counterparts to `read_attribute` and `write_attribute`.

    *Matt Jones*

*   Accept belongs_to (including polymorphic) association keys in queries.

    The following queries are now equivalent:

        Post.where(author: author)
        Post.where(author_id: author)

        PriceEstimate.where(estimate_of: treasure)
        PriceEstimate.where(estimate_of_type: 'Treasure', estimate_of_id: treasure)

    *Peter Brown*

*   Use native `mysqldump` command instead of `structure_dump` method
    when dumping the database structure to a sql file. Fixes #5547.

    *kennyj*

*   PostgreSQL inet and cidr types are converted to `IPAddr` objects.

    *Dan McClain*

*   PostgreSQL array type support. Any datatype can be used to create an
    array column, with full migration and schema dumper support.

    To declare an array column, use the following syntax:

        create_table :table_with_arrays do |t|
          t.integer :int_array, array: true
          # integer[]
          t.integer :int_array, array: true, length: 2
          # smallint[]
          t.string :string_array, array: true, length: 30
          # char varying(30)[]
        end

    This respects any other migration detail (limits, defaults, etc).
    Active Record will serialize and deserialize the array columns on
    their way to and from the database.

    One thing to note: PostgreSQL does not enforce any limits on the
    number of elements, and any array can be multi-dimensional. Any
    array that is multi-dimensional must be rectangular (each sub array
    must have the same number of elements as its siblings).

    If the `pg_array_parser` gem is available, it will be used when
    parsing PostgreSQL's array representation.

    *Dan McClain*

*   Attribute predicate methods, such as `article.title?`, will now raise
    `ActiveModel::MissingAttributeError` if the attribute being queried for
    truthiness was not read from the database, instead of just returning `false`.

    *Ernie Miller*

*   `ActiveRecord::SchemaDumper` uses Ruby 1.9 style hash, which means that the
    schema.rb file will be generated using this new syntax from now on.

    *Konstantin Shabanov*

*   Map interval with precision to string datatype in PostgreSQL. Fixes #7518.

    *Yves Senn*

*   Fix eagerly loading associations without primary keys. Fixes #4976.

    *Kelley Reynolds*

*   Rails now raise an exception when you're trying to run a migration that has an invalid
    file name. Only lower case letters, numbers, and '_' are allowed in migration's file name.
    Please see #7419 for more details.

    *Jan Bernacki*

*   Fix bug when calling `store_accessor` multiple times.
    Fixes #7532.

    *Matt Jones*

*   Fix store attributes that show the changes incorrectly.
    Fixes #7532.

    *Matt Jones*

*   Fix `ActiveRecord::Relation#pluck` when columns or tables are reserved words.

    *Ian Lesperance*

*   Allow JSON columns to be created in PostgreSQL and properly encoded/decoded.
    to/from database.

    *Dickson S. Guedes*

*   Fix time column type casting for invalid time string values to correctly return `nil`.

    *Adam Meehan*

*   Allow to pass Symbol or Proc into `:limit` option of #accepts_nested_attributes_for.

    *Mikhail Dieterle*

*   ActiveRecord::SessionStore has been extracted from Active Record as `activerecord-session_store`
    gem. Please read the `README.md` file on the gem for the usage.

    *Prem Sichanugrist*

*   Fix `reset_counters` when there are multiple `belongs_to` association with the
    same foreign key and one of them have a counter cache.
    Fixes #5200.

    *Dave Desrochers*

*   `serialized_attributes` and `_attr_readonly` become class method only. Instance reader methods are deprecated.

    *kennyj*

*   Round usec when comparing timestamp attributes in the dirty tracking.
    Fixes #6975.

    *kennyj*

*   Use inversed parent for first and last child of has_many association.

    *Ravil Bayramgalin*

*   Fix Column.microseconds and Column.fast_string_to_date to avoid converting
    timestamp seconds to a float, since it occasionally results in inaccuracies
    with microsecond-precision times. Fixes #7352.

    *Ari Pollak*

*   Fix AR#dup to nullify the validation errors in the dup'ed object. Previously the original
    and the dup'ed object shared the same errors.

    *Christian Seiler*

*   Raise `ArgumentError` if list of attributes to change is empty in `update_all`.

    *Roman Shatsov*

*   Fix AR#create to return an unsaved record when AR::RecordInvalid is
    raised. Fixes #3217.

    *Dave Yeu*

*   Fixed table name prefix that is generated in engines for namespaced models.

    *Wojciech Wnętrzak*

*   Make sure `:environment` task is executed before `db:schema:load` or `db:structure:load`.
    Fixes #4772.

    *Seamus Abshere*

*   Allow Relation#merge to take a proc.

    This was requested by DHH to allow creating of one's own custom
    association macros.

    For example:

        module Commentable
          def has_many_comments(extra)
            has_many :comments, -> { where(:foo).merge(extra) }
          end
        end

        class Post < ActiveRecord::Base
          extend Commentable
          has_many_comments -> { where(:bar) }
        end

    *Jon Leighton*

*   Add CollectionProxy#scope.

    This can be used to get a Relation from an association.

    Previously we had a #scoped method, but we're deprecating that for
    AR::Base, so it doesn't make sense to have it here.

    This was requested by DHH, to facilitate code like this:

        Project.scope.order('created_at DESC').page(current_page).tagged_with(@tag).limit(5).scoping do
          @topics      = @project.topics.scope
          @todolists   = @project.todolists.scope
          @attachments = @project.attachments.scope
          @documents   = @project.documents.scope
        end

    *Jon Leighton*

*   Add `Relation#load`.

    This method explicitly loads the records and then returns `self`.

    Rather than deciding between "do I want an array or a relation?",
    most people are actually asking themselves "do I want to eager load
    or lazy load?" Therefore, this method provides a way to explicitly
    eager-load without having to switch from a `Relation` to an array.

    Example:

        @posts = Post.where(published: true).load

    *Jon Leighton*

*   `Relation#order`: make new order prepend old one.

        User.order("name asc").order("created_at desc")
        # SELECT * FROM users ORDER BY created_at desc, name asc

    This also affects order defined in `default_scope` or any kind of associations.

    *Bogdan Gusiev*

*   `Model.all` now returns an `ActiveRecord::Relation`, rather than an
    array of records. Use `Relation#to_a` if you really want an array.

    In some specific cases, this may cause breakage when upgrading.
    However in most cases the `ActiveRecord::Relation` will just act as a
    lazy-loaded array and there will be no problems.

    Note that calling `Model.all` with options (e.g.
    `Model.all(conditions: '...')` was already deprecated, but it will
    still return an array in order to make the transition easier.

    `Model.scoped` is deprecated in favour of `Model.all`.

    `Relation#all` still returns an array, but is deprecated (since it
    would serve no purpose if we made it return a `Relation`).

    *Jon Leighton*

*   `:finder_sql` and `:counter_sql` options on collection associations
    are deprecated. Please transition to using scopes.

    *Jon Leighton*

*   `:insert_sql` and `:delete_sql` options on `has_and_belongs_to_many`
    associations are deprecated. Please transition to using `has_many
    :through`.

    *Jon Leighton*

*   Added `#update_columns` method which updates the attributes from
    the passed-in hash without calling save, hence skipping validations and
    callbacks. `ActiveRecordError` will be raised when called on new objects
    or when at least one of the attributes is marked as read only.

        post.attributes # => {"id"=>2, "title"=>"My title", "body"=>"My content", "author"=>"Peter"}
        post.update_columns(title: 'New title', author: 'Sebastian') # => true
        post.attributes # => {"id"=>2, "title"=>"New title", "body"=>"My content", "author"=>"Sebastian"}

    *Sebastian Martinez + Rafael Mendonça França*

*   The migration generator now creates a join table with (commented) indexes every time
    the migration name contains the word `join_table`:

        rails g migration create_join_table_for_artists_and_musics artist_id:index music_id

    *Aleksey Magusev*

*   Add `add_reference` and `remove_reference` schema statements. Aliases, `add_belongs_to`
    and `remove_belongs_to` are acceptable. References are reversible.

    Examples:

        # Create a user_id column
        add_reference(:products, :user)
        # Create a supplier_id, supplier_type columns and appropriate index
        add_reference(:products, :supplier, polymorphic: true, index: true)
        # Remove polymorphic reference
        remove_reference(:products, :supplier, polymorphic: true)

    *Aleksey Magusev*

*   Add `:default` and `:null` options to `column_exists?`.

        column_exists?(:testings, :taggable_id, :integer, null: false)
        column_exists?(:testings, :taggable_type, :string, default: 'Photo')

    *Aleksey Magusev*

*   `ActiveRecord::Relation#inspect` now makes it clear that you are
    dealing with a `Relation` object rather than an array:.

        User.where(age: 30).inspect
        # => <ActiveRecord::Relation [#<User ...>, #<User ...>, ...]>

        User.where(age: 30).to_a.inspect
        # => [#<User ...>, #<User ...>]

    The number of records displayed will be limited to 10.

    *Brian Cardarella, Jon Leighton & Damien Mathieu*

*   Add `collation` and `ctype` support to PostgreSQL. These are available for PostgreSQL 8.4 or later.
    Example:

        development:
          adapter: postgresql
          host: localhost
          database: rails_development
          username: foo
          password: bar
          encoding: UTF8
          collation: ja_JP.UTF8
          ctype: ja_JP.UTF8

    *kennyj*

*   Changed validates_presence_of on an association so that children objects
    do not validate as being present if they are marked for destruction. This
    prevents you from saving the parent successfully and thus putting the parent
    in an invalid state.

    *Nick Monje & Brent Wheeldon*

*   `FinderMethods#exists?` now returns `false` with the `false` argument.

    *Egor Lynko*

*   Added support for specifying the precision of a timestamp in the postgresql
    adapter. So, instead of having to incorrectly specify the precision using the
    `:limit` option, you may use `:precision`, as intended. For example, in a migration:

        def change
          create_table :foobars do |t|
            t.timestamps :precision => 0
          end
        end

    *Tony Schneider*

*   Allow `ActiveRecord::Relation#pluck` to accept multiple columns. Returns an
    array of arrays containing the typecasted values:

        Person.pluck(:id, :name)
        # SELECT people.id, people.name FROM people
        # [[1, 'David'], [2, 'Jeremy'], [3, 'Jose']]

    *Jeroen van Ingen & Carlos Antonio da Silva*

*   Improve the derivation of HABTM join table name to take account of nesting.
    It now takes the table names of the two models, sorts them lexically and
    then joins them, stripping any common prefix from the second table name.

    Some examples:

        Top level models (Category <=> Product)
        Old: categories_products
        New: categories_products

        Top level models with a global table_name_prefix (Category <=> Product)
        Old: site_categories_products
        New: site_categories_products

        Nested models in a module without a table_name_prefix method (Admin::Category <=> Admin::Product)
        Old: categories_products
        New: categories_products

        Nested models in a module with a table_name_prefix method (Admin::Category <=> Admin::Product)
        Old: categories_products
        New: admin_categories_products

        Nested models in a parent model (Catalog::Category <=> Catalog::Product)
        Old: categories_products
        New: catalog_categories_products

        Nested models in different parent models (Catalog::Category <=> Content::Page)
        Old: categories_pages
        New: catalog_categories_content_pages

    *Andrew White*

*   Move HABTM validity checks to `ActiveRecord::Reflection`. One side effect of
    this is to move when the exceptions are raised from the point of declaration
    to when the association is built. This is consistant with other association
    validity checks.

    *Andrew White*

*   Added `stored_attributes` hash which contains the attributes stored using
    `ActiveRecord::Store`. This allows you to retrieve the list of attributes
    you've defined.

       class User < ActiveRecord::Base
         store :settings, accessors: [:color, :homepage]
       end

       User.stored_attributes[:settings] # [:color, :homepage]

    *Joost Baaij & Carlos Antonio da Silva*

*   PostgreSQL default log level is now 'warning', to bypass the noisy notice
    messages. You can change the log level using the `min_messages` option
    available in your config/database.yml.

    *kennyj*

*   Add uuid datatype support to PostgreSQL adapter.

    *Konstantin Shabanov*

*   Added `ActiveRecord::Migration.check_pending!` that raises an error if
    migrations are pending.

    *Richard Schneeman*

*   Added `#destroy!` which acts like `#destroy` but will raise an
    `ActiveRecord::RecordNotDestroyed` exception instead of returning `false`.

    *Marc-André Lafortune*

*   Added support to `CollectionAssociation#delete` for passing `fixnum`
    or `string` values as record ids. This finds the records responding
    to the `id` and executes delete on them.

        class Person < ActiveRecord::Base
          has_many :pets
        end

        person.pets.delete("1") # => [#<Pet id: 1>]
        person.pets.delete(2, 3) # => [#<Pet id: 2>, #<Pet id: 3>]

    *Francesco Rodriguez*

*   Deprecated most of the 'dynamic finder' methods. All dynamic methods
    except for `find_by_...` and `find_by_...!` are deprecated. Here's
    how you can rewrite the code:

      * `find_all_by_...` can be rewritten using `where(...)`
      * `find_last_by_...` can be rewritten using `where(...).last`
      * `scoped_by_...` can be rewritten using `where(...)`
      * `find_or_initialize_by_...` can be rewritten using
        `where(...).first_or_initialize`
      * `find_or_create_by_...` can be rewritten using
        `find_or_create_by(...)` or where(...).first_or_create`
      * `find_or_create_by_...!` can be rewritten using
        `find_or_create_by!(...) or `where(...).first_or_create!`

    The implementation of the deprecated dynamic finders has been moved
    to the `activerecord-deprecated_finders` gem. See below for details.

    *Jon Leighton*

*   Deprecated the old-style hash based finder API. This means that
    methods which previously accepted "finder options" no longer do. For
    example this:

        Post.find(:all, conditions: { comments_count: 10 }, limit: 5)

    Should be rewritten in the new style which has existed since Rails 3:

        Post.where(comments_count: 10).limit(5)

    Note that as an interim step, it is possible to rewrite the above as:

        Post.all.merge(where: { comments_count: 10 }, limit: 5)

    This could save you a lot of work if there is a lot of old-style
    finder usage in your application.

    `Relation#merge` now accepts a hash of
    options, but they must be identical to the names of the equivalent
    finder method. These are mostly identical to the old-style finder
    option names, except in the following cases:

      * `:conditions` becomes `:where`.
      * `:include` becomes `:includes`.
      * `:extend` becomes `:extending`.

    The code to implement the deprecated features has been moved out to
    the `activerecord-deprecated_finders` gem. This gem is a dependency
    of Active Record in Rails 4.0. It will no longer be a dependency
    from Rails 4.1, but if your app relies on the deprecated features
    then you can add it to your own Gemfile. It will be maintained by
    the Rails core team until Rails 5.0 is released.

    *Jon Leighton*

*   It's not possible anymore to destroy a model marked as read only.

    *Johannes Barre*

*   Added ability to ActiveRecord::Relation#from to accept other ActiveRecord::Relation objects.

      Record.from(subquery)
      Record.from(subquery, :a)

    *Radoslav Stankov*

*   Added custom coders support for ActiveRecord::Store. Now you can set
    your custom coder like this:

        store :settings, accessors: [ :color, :homepage ], coder: JSON

    *Andrey Voronkov*

*   `mysql` and `mysql2` connections will set `SQL_MODE=STRICT_ALL_TABLES` by
    default to avoid silent data loss. This can be disabled by specifying
    `strict: false` in your `database.yml`.

    *Michael Pearson*

*   Added default order to `first` to assure consistent results among
    different database engines. Introduced `take` as a replacement to
    the old behavior of `first`.

    *Marcelo Silveira*

*   Added an `:index` option to automatically create indexes for references
    and belongs_to statements in migrations.

    The `references` and `belongs_to` methods now support an `index`
    option that receives either a boolean value or an options hash
    that is identical to options available to the add_index method:

      create_table :messages do |t|
        t.references :person, index: true
      end

      Is the same as:

      create_table :messages do |t|
        t.references :person
      end
      add_index :messages, :person_id

    Generators have also been updated to use the new syntax.

    *Joshua Wood*

*   Added bang methods for mutating `ActiveRecord::Relation` objects.
    For example, while `foo.where(:bar)` will return a new object
    leaving `foo` unchanged, `foo.where!(:bar)` will mutate the foo
    object

    *Jon Leighton*

*   Added `#find_by` and `#find_by!` to mirror the functionality
    provided by dynamic finders in a way that allows dynamic input more
    easily:

        Post.find_by name: 'Spartacus', rating: 4
        Post.find_by "published_at < ?", 2.weeks.ago
        Post.find_by! name: 'Spartacus'

    *Jon Leighton*

*   Added ActiveRecord::Base#slice to return a hash of the given methods with
    their names as keys and returned values as values.

    *Guillermo Iguaran*

*   Deprecate eager-evaluated scopes.

    Don't use this:

        scope :red, where(color: 'red')
        default_scope where(color: 'red')

    Use this:

        scope :red, -> { where(color: 'red') }
        default_scope { where(color: 'red') }

    The former has numerous issues. It is a common newbie gotcha to do
    the following:

        scope :recent, where(published_at: Time.now - 2.weeks)

    Or a more subtle variant:

        scope :recent, -> { where(published_at: Time.now - 2.weeks) }
        scope :recent_red, recent.where(color: 'red')

    Eager scopes are also very complex to implement within Active
    Record, and there are still bugs. For example, the following does
    not do what you expect:

        scope :remove_conditions, except(:where)
        where(...).remove_conditions # => still has conditions

    *Jon Leighton*

*   Remove IdentityMap

    IdentityMap has never graduated to be an "enabled-by-default" feature, due
    to some inconsistencies with associations, as described in this commit:

       https://github.com/rails/rails/commit/302c912bf6bcd0fa200d964ec2dc4a44abe328a6

    Hence the removal from the codebase, until such issues are fixed.

    *Carlos Antonio da Silva*

*   Added the schema cache dump feature.

    `Schema cache dump` feature was implemetend. This feature can dump/load internal state of `SchemaCache` instance
    because we want to boot rails more quickly when we have many models.

    Usage notes:

      1) execute rake task.
      RAILS_ENV=production bundle exec rake db:schema:cache:dump
      => generate db/schema_cache.dump

      2) add config.active_record.use_schema_cache_dump = true in config/production.rb. BTW, true is default.

      3) boot rails.
      RAILS_ENV=production bundle exec rails server
      => use db/schema_cache.dump

      4) If you remove clear dumped cache, execute rake task.
      RAILS_ENV=production bundle exec rake db:schema:cache:clear
      => remove db/schema_cache.dump

    *kennyj*

*   Added support for partial indices to PostgreSQL adapter.

    The `add_index` method now supports a `where` option that receives a
    string with the partial index criteria.

        add_index(:accounts, :code, where: 'active')

        Generates

        CREATE INDEX index_accounts_on_code ON accounts(code) WHERE active

    *Marcelo Silveira*

*   Implemented ActiveRecord::Relation#none method.

    The `none` method returns a chainable relation with zero records
    (an instance of the NullRelation class).

    Any subsequent condition chained to the returned relation will continue
    generating an empty relation and will not fire any query to the database.

    *Juanjo Bazán*

*   Added the `ActiveRecord::NullRelation` class implementing the null
    object pattern for the Relation class.

    *Juanjo Bazán*

*   Added new `dependent: :restrict_with_error` option. This will add
    an error to the model, rather than raising an exception.

    The `:restrict` option is renamed to `:restrict_with_exception` to
    make this distinction explicit.

    *Manoj Kumar & Jon Leighton*

*   Added `create_join_table` migration helper to create HABTM join tables.

        create_join_table :products, :categories
        # =>
        # create_table :categories_products, id: false do |td|
        #   td.integer :product_id,  null: false
        #   td.integer :category_id, null: false
        # end

    *Rafael Mendonça França*

*   The primary key is always initialized in the @attributes hash to `nil` (unless
    another value has been specified).

    *Aaron Paterson*

*   In previous releases, the following would generate a single query with
    an `OUTER JOIN comments`, rather than two separate queries:

        Post.includes(:comments)
            .where("comments.name = 'foo'")

    This behaviour relies on matching SQL string, which is an inherently
    flawed idea unless we write an SQL parser, which we do not wish to
    do.

    Therefore, it is now deprecated.

    To avoid deprecation warnings and for future compatibility, you must
    explicitly state which tables you reference, when using SQL snippets:

        Post.includes(:comments)
            .where("comments.name = 'foo'")
            .references(:comments)

    Note that you do not need to explicitly specify references in the
    following cases, as they can be automatically inferred:

        Post.where(comments: { name: 'foo' })
        Post.where('comments.name' => 'foo')
        Post.order('comments.name')

    You also do not need to worry about this unless you are doing eager
    loading. Basically, don't worry unless you see a deprecation warning
    or (in future releases) an SQL error due to a missing JOIN.

    *Jon Leighton*

*   Support for the `schema_info` table has been dropped. Please
    switch to `schema_migrations`.

    *Aaron Patterson*

*   Connections *must* be closed at the end of a thread. If not, your
    connection pool can fill and an exception will be raised.

    *Aaron Patterson*

*   PostgreSQL hstore records can be created.

    *Aaron Patterson*

*   PostgreSQL hstore types are automatically deserialized from the database.

    *Aaron Patterson*

Please check [3-2-stable](https://github.com/rails/rails/blob/3-2-stable/activerecord/CHANGELOG.md) for previous changes.<|MERGE_RESOLUTION|>--- conflicted
+++ resolved
@@ -1,16 +1,14 @@
 ## Rails 4.0.0 (unreleased) ##
 
-<<<<<<< HEAD
+*   Prevent mass assignment to the type column of polymorphic associations when using `build`
+    Fix #8265
+
+    *Yves Senn*
+
 *   Deprecate calling `Relation#sum` with a block. To perform a calculation over
     the array result of the relation, use `to_a.sum(&block)`.
 
     *Carlos Antonio da Silva*
-=======
-*   Prevent mass assignment to the type column of polymorphic associations when using `build`
-    Fix #8265
-
-    *Yves Senn*
->>>>>>> 053bfa23
 
 *   Fix postgresql adapter to handle BC timestamps correctly
 
