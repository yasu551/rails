--- conflicted
+++ resolved
@@ -6,13 +6,8 @@
     delegate :find_or_create_by, :find_or_create_by!, :find_or_initialize_by, to: :all
     delegate :find_by, :find_by!, to: :all
     delegate :destroy, :destroy_all, :delete, :delete_all, :update, :update_all, to: :all
-<<<<<<< HEAD
     delegate :find_each, :find_in_batches, :in_batches, to: :all
-    delegate :select, :group, :order, :except, :reorder, :limit, :offset, :joins, :or,
-=======
-    delegate :find_each, :find_in_batches, to: :all
     delegate :select, :group, :order, :except, :reorder, :limit, :offset, :joins, :left_outer_joins, :or,
->>>>>>> 3f46ef1d
              :where, :rewhere, :preload, :eager_load, :includes, :from, :lock, :readonly,
              :having, :create_with, :uniq, :distinct, :references, :none, :unscope, to: :all
     delegate :count, :average, :minimum, :maximum, :sum, :calculate, to: :all
