= Active Model - defined interfaces for Rails
 
Prior to Rails 3.0, if a plugin or gem developer wanted to be able to have
an object interact with Action Pack helpers, it was required to either
copy chunks of code from Rails, or monkey patch entire helpers to make them
handle objects that did not look like Active Record.  This generated code
duplication and fragile applications that broke on upgrades.
 
Active Model is a solution for this problem.
 
Active Model provides a known set of interfaces that your objects can implement
to then present a common interface to the Action Pack helpers.  You can include
functionality from the following modules:
<<<<<<< HEAD

* Adding attribute magic to your objects

=======
 
* Adding attribute magic to your objects
 
>>>>>>> df8852d0
    Add prefixes and suffixes to defined attribute methods...
    
    class Person
      include ActiveModel::AttributeMethods
      
      attribute_method_prefix 'clear_'
      define_attribute_methods [:name, :age]
      
      attr_accessor :name, :age
    
      def clear_attribute(attr)
        send("#{attr}=", nil)
      end
    end
    
    ...gives you clear_name, clear_age.
  
  {Learn more}[link:classes/ActiveModel/AttributeMethods.html]
  
* Adding callbacks to your objects
<<<<<<< HEAD

=======
 
>>>>>>> df8852d0
    class Person
      extend ActiveModel::Callbacks
      define_model_callbacks :create
    
      def create
        _run_create_callbacks do
          # Your create action methods here
        end
      end
    end
    
    ...gives you before_create, around_create and after_create class methods that
    wrap your create method.
   
  {Learn more}[link:classes/ActiveModel/CallBacks.html]
 
* For classes that already look like an Active Record object
<<<<<<< HEAD

=======
 
>>>>>>> df8852d0
    class Person
      include ActiveModel::Conversion
    end
    
    ...returns the class itself when sent :to_model
<<<<<<< HEAD

   {Learn more}[link:classes/ActiveModel/Conversion.html]

=======
 
   {Learn more}[link:classes/ActiveModel/Conversion.html]
 
>>>>>>> df8852d0
* Tracking changes in your object
 
    Provides all the value tracking features implemented by ActiveRecord...
    
    person = Person.new
    person.name # => nil
    person.changed? # => false
    person.name = 'bob'
    person.changed? # => true
    person.changed # => ['name']
    person.changes # => { 'name' => [nil, 'bob'] }
    person.name = 'robert'
    person.save
    person.previous_changes # => {'name' => ['bob, 'robert']}
 
  {Learn more}[link:classes/ActiveModel/Dirty.html]
<<<<<<< HEAD

* Adding +errors+ support to your object

=======
 
* Adding +errors+ support to your object
 
>>>>>>> df8852d0
    Provides the error messages to allow your object to interact with Action Pack
    helpers seamlessly...
    
    class Person
<<<<<<< HEAD

      def initialize
        @errors = ActiveModel::Errors.new(self)
      end

      attr_accessor :name
      attr_reader   :errors

      def validate!
        errors.add(:name, "can not be nil") if name == nil
      end

      def ErrorsPerson.human_attribute_name(attr, options = {})
        "Name"
      end

=======
 
      def initialize
        @errors = ActiveModel::Errors.new(self)
      end
 
      attr_accessor :name
      attr_reader   :errors
 
      def validate!
        errors.add(:name, "can not be nil") if name == nil
      end
 
      def ErrorsPerson.human_attribute_name(attr, options = {})
        "Name"
      end
 
>>>>>>> df8852d0
    end
    
    ... gives you...
    
    person.errors.full_messages
    # => ["Name Can not be nil"]
    person.errors.full_messages
    # => ["Name Can not be nil"]
<<<<<<< HEAD

  {Learn more}[link:classes/ActiveModel/Errors.html]

* Testing the compliance of your object

=======
 
  {Learn more}[link:classes/ActiveModel/Errors.html]
 
* Testing the compliance of your object
 
>>>>>>> df8852d0
    Use ActiveModel::Lint to test the compliance of your object to the
    basic ActiveModel API...
    
  {Learn more}[link:classes/ActiveModel/Lint/Tests.html]
<<<<<<< HEAD

* Providing a human face to your object

=======
 
* Providing a human face to your object
 
>>>>>>> df8852d0
    ActiveModel::Naming provides your model with the model_name convention
    and a human_name attribute...
    
    class NamedPerson
      extend ActiveModel::Naming
    end
    
    ...gives you...
    
    NamedPerson.model_name        #=> "NamedPerson"
    NamedPerson.model_name.human  #=> "Named person"
<<<<<<< HEAD

  {Learn more}[link:classes/ActiveModel/Naming.html]

* Adding observer support to your objects

=======
 
  {Learn more}[link:classes/ActiveModel/Naming.html]
 
* Adding observer support to your objects
 
>>>>>>> df8852d0
    ActiveModel::Observers allows your object to implement the Observer
    pattern in a Rails App and take advantage of all the standard observer
    functions.
  
  {Learn more}[link:classes/ActiveModel/Observer.html]
<<<<<<< HEAD

* Making your object serializable

=======
 
* Making your object serializable
 
>>>>>>> df8852d0
    ActiveModel::Serialization provides a standard interface for your object
    to provide to_json or to_xml serialization...
    
    s = SerialPerson.new
    s.serializable_hash   # => {"name"=>nil}
    s.to_json             # => "{\"name\":null}"
    s.to_xml              # => "<?xml version=\"1.0\" encoding=\"UTF-8\"?>\n<serial-person...
  
  {Learn more}[link:classes/ActiveModel/Serialization.html]
    
<<<<<<< HEAD

* Turning your object into a finite State Machine

    ActiveModel::StateMachine provides a clean way to include all the methods
    you need to transform your object into a finite State Machine...

=======
 
* Turning your object into a finite State Machine
 
    ActiveModel::StateMachine provides a clean way to include all the methods
    you need to transform your object into a finite State Machine...
 
>>>>>>> df8852d0
    light = TrafficLight.new
    light.current_state       #=> :red
    light.change_color!       #=> true
    light.current_state       #=> :green
<<<<<<< HEAD

  {Learn more}[link:classes/ActiveModel/StateMachine.html]

* Integrating with Rail's internationalization (i18n) handling through
  ActiveModel::Translations...

=======
 
  {Learn more}[link:classes/ActiveModel/StateMachine.html]
 
* Integrating with Rail's internationalization (i18n) handling through
  ActiveModel::Translations...
 
>>>>>>> df8852d0
    class Person
      extend ActiveModel::Translation
    end
  
  {Learn more}[link:classes/ActiveModel/Translation.html]
<<<<<<< HEAD

* Providing a full Validation stack for your objects...

   class Person
     include ActiveModel::Validations

     attr_accessor :first_name, :last_name

=======
 
* Providing a full Validation stack for your objects...
 
   class Person
     include ActiveModel::Validations
 
     attr_accessor :first_name, :last_name
 
>>>>>>> df8852d0
     validates_each :first_name, :last_name do |record, attr, value|
       record.errors.add attr, 'starts with z.' if value.to_s[0] == ?z
     end
   end
<<<<<<< HEAD

   person = Person.new(:first_name => 'zoolander')
   person.valid?          #=> false

  {Learn more}[link:classes/ActiveModel/Validations.html]
  
* Make custom validators

=======
 
   person = Person.new(:first_name => 'zoolander')
   person.valid?          #=> false
 
  {Learn more}[link:classes/ActiveModel/Validations.html]
  
* Make custom validators
 
>>>>>>> df8852d0
   class Person
     include ActiveModel::Validations
     validates_with HasNameValidator
     attr_accessor :name
   end
   
   class HasNameValidator < ActiveModel::Validator
     def validate(record)
      record.errors[:name] = "must exist" if record.name.blank?
     end
   end
  
   p = ValidatorPerson.new
   p.valid?                  #=>  false
   p.errors.full_messages    #=> ["Name must exist"]
   p.name = "Bob"
   p.valid?                  #=>  true
<<<<<<< HEAD

  {Learn more}[link:classes/ActiveModel/Validator.html]
  
  
=======
 
  {Learn more}[link:classes/ActiveModel/Validator.html]
>>>>>>> df8852d0
<|MERGE_RESOLUTION|>--- conflicted
+++ resolved
@@ -11,15 +11,9 @@
 Active Model provides a known set of interfaces that your objects can implement
 to then present a common interface to the Action Pack helpers.  You can include
 functionality from the following modules:
-<<<<<<< HEAD
 
 * Adding attribute magic to your objects
 
-=======
- 
-* Adding attribute magic to your objects
- 
->>>>>>> df8852d0
     Add prefixes and suffixes to defined attribute methods...
     
     class Person
@@ -40,11 +34,7 @@
   {Learn more}[link:classes/ActiveModel/AttributeMethods.html]
   
 * Adding callbacks to your objects
-<<<<<<< HEAD
-
-=======
- 
->>>>>>> df8852d0
+
     class Person
       extend ActiveModel::Callbacks
       define_model_callbacks :create
@@ -60,29 +50,19 @@
     wrap your create method.
    
   {Learn more}[link:classes/ActiveModel/CallBacks.html]
- 
+
 * For classes that already look like an Active Record object
-<<<<<<< HEAD
-
-=======
- 
->>>>>>> df8852d0
+
     class Person
       include ActiveModel::Conversion
     end
     
     ...returns the class itself when sent :to_model
-<<<<<<< HEAD
 
    {Learn more}[link:classes/ActiveModel/Conversion.html]
 
-=======
- 
-   {Learn more}[link:classes/ActiveModel/Conversion.html]
- 
->>>>>>> df8852d0
 * Tracking changes in your object
- 
+
     Provides all the value tracking features implemented by ActiveRecord...
     
     person = Person.new
@@ -97,54 +77,29 @@
     person.previous_changes # => {'name' => ['bob, 'robert']}
  
   {Learn more}[link:classes/ActiveModel/Dirty.html]
-<<<<<<< HEAD
 
 * Adding +errors+ support to your object
 
-=======
- 
-* Adding +errors+ support to your object
- 
->>>>>>> df8852d0
     Provides the error messages to allow your object to interact with Action Pack
     helpers seamlessly...
     
     class Person
-<<<<<<< HEAD
-
+    
       def initialize
         @errors = ActiveModel::Errors.new(self)
       end
-
+    
       attr_accessor :name
       attr_reader   :errors
-
+    
       def validate!
         errors.add(:name, "can not be nil") if name == nil
       end
-
+    
       def ErrorsPerson.human_attribute_name(attr, options = {})
         "Name"
       end
-
-=======
- 
-      def initialize
-        @errors = ActiveModel::Errors.new(self)
-      end
- 
-      attr_accessor :name
-      attr_reader   :errors
- 
-      def validate!
-        errors.add(:name, "can not be nil") if name == nil
-      end
- 
-      def ErrorsPerson.human_attribute_name(attr, options = {})
-        "Name"
-      end
- 
->>>>>>> df8852d0
+    
     end
     
     ... gives you...
@@ -153,32 +108,18 @@
     # => ["Name Can not be nil"]
     person.errors.full_messages
     # => ["Name Can not be nil"]
-<<<<<<< HEAD
 
   {Learn more}[link:classes/ActiveModel/Errors.html]
 
 * Testing the compliance of your object
 
-=======
- 
-  {Learn more}[link:classes/ActiveModel/Errors.html]
- 
-* Testing the compliance of your object
- 
->>>>>>> df8852d0
     Use ActiveModel::Lint to test the compliance of your object to the
     basic ActiveModel API...
     
   {Learn more}[link:classes/ActiveModel/Lint/Tests.html]
-<<<<<<< HEAD
 
 * Providing a human face to your object
 
-=======
- 
-* Providing a human face to your object
- 
->>>>>>> df8852d0
     ActiveModel::Naming provides your model with the model_name convention
     and a human_name attribute...
     
@@ -190,33 +131,19 @@
     
     NamedPerson.model_name        #=> "NamedPerson"
     NamedPerson.model_name.human  #=> "Named person"
-<<<<<<< HEAD
 
   {Learn more}[link:classes/ActiveModel/Naming.html]
 
 * Adding observer support to your objects
 
-=======
- 
-  {Learn more}[link:classes/ActiveModel/Naming.html]
- 
-* Adding observer support to your objects
- 
->>>>>>> df8852d0
     ActiveModel::Observers allows your object to implement the Observer
     pattern in a Rails App and take advantage of all the standard observer
     functions.
   
   {Learn more}[link:classes/ActiveModel/Observer.html]
-<<<<<<< HEAD
 
 * Making your object serializable
 
-=======
- 
-* Making your object serializable
- 
->>>>>>> df8852d0
     ActiveModel::Serialization provides a standard interface for your object
     to provide to_json or to_xml serialization...
     
@@ -226,47 +153,15 @@
     s.to_xml              # => "<?xml version=\"1.0\" encoding=\"UTF-8\"?>\n<serial-person...
   
   {Learn more}[link:classes/ActiveModel/Serialization.html]
-    
-<<<<<<< HEAD
-
-* Turning your object into a finite State Machine
-
-    ActiveModel::StateMachine provides a clean way to include all the methods
-    you need to transform your object into a finite State Machine...
-
-=======
- 
-* Turning your object into a finite State Machine
- 
-    ActiveModel::StateMachine provides a clean way to include all the methods
-    you need to transform your object into a finite State Machine...
- 
->>>>>>> df8852d0
-    light = TrafficLight.new
-    light.current_state       #=> :red
-    light.change_color!       #=> true
-    light.current_state       #=> :green
-<<<<<<< HEAD
-
-  {Learn more}[link:classes/ActiveModel/StateMachine.html]
 
 * Integrating with Rail's internationalization (i18n) handling through
   ActiveModel::Translations...
 
-=======
- 
-  {Learn more}[link:classes/ActiveModel/StateMachine.html]
- 
-* Integrating with Rail's internationalization (i18n) handling through
-  ActiveModel::Translations...
- 
->>>>>>> df8852d0
     class Person
       extend ActiveModel::Translation
     end
   
   {Learn more}[link:classes/ActiveModel/Translation.html]
-<<<<<<< HEAD
 
 * Providing a full Validation stack for your objects...
 
@@ -275,21 +170,12 @@
 
      attr_accessor :first_name, :last_name
 
-=======
- 
-* Providing a full Validation stack for your objects...
- 
-   class Person
-     include ActiveModel::Validations
- 
-     attr_accessor :first_name, :last_name
- 
->>>>>>> df8852d0
+
      validates_each :first_name, :last_name do |record, attr, value|
        record.errors.add attr, 'starts with z.' if value.to_s[0] == ?z
      end
    end
-<<<<<<< HEAD
+
 
    person = Person.new(:first_name => 'zoolander')
    person.valid?          #=> false
@@ -298,16 +184,6 @@
   
 * Make custom validators
 
-=======
- 
-   person = Person.new(:first_name => 'zoolander')
-   person.valid?          #=> false
- 
-  {Learn more}[link:classes/ActiveModel/Validations.html]
-  
-* Make custom validators
- 
->>>>>>> df8852d0
    class Person
      include ActiveModel::Validations
      validates_with HasNameValidator
@@ -325,12 +201,5 @@
    p.errors.full_messages    #=> ["Name must exist"]
    p.name = "Bob"
    p.valid?                  #=>  true
-<<<<<<< HEAD
-
-  {Learn more}[link:classes/ActiveModel/Validator.html]
-  
-  
-=======
- 
-  {Learn more}[link:classes/ActiveModel/Validator.html]
->>>>>>> df8852d0
+
+  {Learn more}[link:classes/ActiveModel/Validator.html]