--- conflicted
+++ resolved
@@ -1,4 +1,3 @@
-<<<<<<< HEAD
 *   In `zeitwerk` mode, setup the `once` autoloader first, and the `main` autoloader after it. This order plays better with shared namespaces.
 
     *Xavier Noria*
@@ -9,11 +8,11 @@
     `Rails.application.config_for` now uses `YAML.unsafe_load` if available.
 
     *Jean Boussier*
-=======
+
+
 ## Rails 6.1.4.4 (December 15, 2021) ##
 
 *   No changes.
->>>>>>> 87d4d0f4
 
 
 ## Rails 6.1.4.3 (December 14, 2021) ##
