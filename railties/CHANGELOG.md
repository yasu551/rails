--- conflicted
+++ resolved
@@ -1,6 +1,10 @@
 ## Rails 4.0.0 (unreleased) ##
 
-<<<<<<< HEAD
+*   Fixes database.yml when creating a new rails application with '.'
+    Fix #8304
+
+    *Jeremy W. Rowe*
+
 *   Deprecate the `eager_load_paths` configuration and alias it to `autoload_paths`.
     Since the default in Rails 4.0 is to run in 'threadsafe' mode we need to eager
     load all of the paths in `autoload_paths`. This may have unintended consequences
@@ -20,12 +24,6 @@
     (e.g. rake log:clear LOGS=test,staging)
 
     *Matt Bridges*
-=======
-*   Fixes database.yml when creating a new rails application with '.'
-    Fix #8304
-
-    *Jeremy W. Rowe*
->>>>>>> c45980fe
 
 *   Allow a `:dirs` key in the `SourceAnnotationExtractor.enumerate` options
     to explicitly set the directories to be traversed so it's easier to define
