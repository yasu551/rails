--- conflicted
+++ resolved
@@ -1,4 +1,3 @@
-<<<<<<< HEAD
 *   In `zeitwerk` mode, setup the `once` autoloader first, and the `main` autoloader after it. This order plays better with shared namespaces.
 
     *Xavier Noria*
@@ -9,11 +8,11 @@
     `Rails.application.config_for` now uses `YAML.unsafe_load` if available.
 
     *Jean Boussier*
-=======
+
+
 ## Rails 6.1.4.2 (December 14, 2021) ##
 
 *   No changes.
->>>>>>> 5e52f65f
 
 
 ## Rails 6.1.4.1 (August 19, 2021) ##
