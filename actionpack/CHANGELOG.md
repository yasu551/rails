<<<<<<< HEAD
*   Allow using combine the Cache Control `public` and `no-cache` headers.

    Before this change, even if `public` was specified for Cache Control header,
    it was excluded when `no-cache` was included. This fixed to keep `public`
    header as is.

    Fixes #34780.

    *Yuji Yaginuma*

*   Allow `nil` params for `ActionController::TestCase`.

    *Ryo Nakamura*
=======
## Rails 5.2.2.1 (March 11, 2019) ##

*   No changes.
>>>>>>> e69ff430


## Rails 5.2.2 (December 04, 2018) ##

*   Reset Capybara sessions if failed system test screenshot raising an exception.

    Reset Capybara sessions if `take_failed_screenshot` raise exception
    in system test `after_teardown`.

    *Maxim Perepelitsa*

*   Use request object for context if there's no controller

    There is no controller instance when using a redirect route or a
    mounted rack application so pass the request object as the context
    when resolving dynamic CSP sources in this scenario.

    Fixes #34200.

    *Andrew White*

*   Apply mapping to symbols returned from dynamic CSP sources

    Previously if a dynamic source returned a symbol such as :self it
    would be converted to a string implicity, e.g:

        policy.default_src -> { :self }

    would generate the header:

        Content-Security-Policy: default-src self

    and now it generates:

        Content-Security-Policy: default-src 'self'

    *Andrew White*

*   Fix `rails routes -c` for controller name consists of multiple word.

    *Yoshiyuki Kinjo*

*   Call the `#redirect_to` block in controller context.

    *Steven Peckins*


## Rails 5.2.1.1 (November 27, 2018) ##

*   No changes.


## Rails 5.2.1 (August 07, 2018) ##

*   Prevent `?null=` being passed on JSON encoded test requests.

    `RequestEncoder#encode_params` won't attempt to parse params if
    there are none.

    So call like this will no longer append a `?null=` query param.

        get foos_url, as: :json

    *Alireza Bashiri*

*   Ensure `ActionController::Parameters#transform_values` and
    `ActionController::Parameters#transform_values!` converts hashes into
    parameters.

    *Kevin Sjöberg*

*   Fix strong parameters `permit!` with nested arrays.

    Given:
    ```
    params = ActionController::Parameters.new(nested_arrays: [[{ x: 2, y: 3 }, { x: 21, y: 42 }]])
    params.permit!
    ```

    `params[:nested_arrays][0][0].permitted?` will now return `true` instead of `false`.

    *Steve Hull*

*   Reset `RAW_POST_DATA` and `CONTENT_LENGTH` request environment between test requests in
    `ActionController::TestCase` subclasses.

    *Eugene Kenny*

*   Output only one Content-Security-Policy nonce header value per request.

    Fixes #32597.

    *Andrey Novikov*, *Andrew White*

*   Only disable GPUs for headless Chrome on Windows.

    It is not necessary anymore for Linux and macOS machines.

    https://bugs.chromium.org/p/chromium/issues/detail?id=737678#c1

    *Stefan Wrobel*

*   Fix system tests transactions not closed between examples.

    *Sergey Tarasov*


## Rails 5.2.0 (April 09, 2018) ##

*   Check exclude before flagging cookies as secure.

    *Catherine Khuu*

*   Always yield a CSP policy instance from `content_security_policy`

    This allows a controller action to enable the policy individually
    for a controller and/or specific actions.

    *Andrew White*

*   Add the ability to disable the global CSP in a controller, e.g:

        class LegacyPagesController < ApplicationController
          content_security_policy false, only: :index
        end

    *Andrew White*

*   Add alias method `to_hash` to `to_h` for `cookies`.
    Add alias method `to_h` to `to_hash` for `session`.

    *Igor Kasyanchuk*

*   Update the default HSTS max-age value to 31536000 seconds (1 year)
    to meet the minimum max-age requirement for https://hstspreload.org/.

    *Grant Bourque*

*   Add support for automatic nonce generation for Rails UJS.

    Because the UJS library creates a script tag to process responses it
    normally requires the script-src attribute of the content security
    policy to include 'unsafe-inline'.

    To work around this we generate a per-request nonce value that is
    embedded in a meta tag in a similar fashion to how CSRF protection
    embeds its token in a meta tag. The UJS library can then read the
    nonce value and set it on the dynamically generated script tag to
    enable it to execute without needing 'unsafe-inline' enabled.

    Nonce generation isn't 100% safe - if your script tag is including
    user generated content in someway then it may be possible to exploit
    an XSS vulnerability which can take advantage of the nonce. It is
    however an improvement on a blanket permission for inline scripts.

    It is also possible to use the nonce within your own script tags by
    using `nonce: true` to set the nonce value on the tag, e.g

        <%= javascript_tag nonce: true do %>
          alert('Hello, World!');
        <% end %>

    Fixes #31689.

    *Andrew White*

*   Matches behavior of `Hash#each` in `ActionController::Parameters#each`.

    *Dominic Cleal*

*   Add `Referrer-Policy` header to default headers set.

    *Guillermo Iguaran*

*   Changed the system tests to set Puma as default server only when the
    user haven't specified manually another server.

    *Guillermo Iguaran*

*   Add secure `X-Download-Options` and `X-Permitted-Cross-Domain-Policies` to
    default headers set.

    *Guillermo Iguaran*

*   Add headless firefox support to System Tests.

    *bogdanvlviv*

*   Changed the default system test screenshot output from `inline` to `simple`.

    `inline` works well for iTerm2 but not everyone uses iTerm2. Some terminals like
    Terminal.app ignore the `inline` and output the path to the file since it can't
    render the image. Other terminals, like those on Ubuntu, cannot handle the image
    inline, but also don't handle it gracefully and instead of outputting the file
    path, it dumps binary into the terminal.

    Commit 9d6e28 fixes this by changing the default for screenshot to be `simple`.

    *Eileen M. Uchitelle*

*   Register most popular audio/video/font mime types supported by modern browsers.

    *Guillermo Iguaran*

*   Fix optimized url helpers when using relative url root.

    Fixes #31220.

    *Andrew White*

*   Add DSL for configuring Content-Security-Policy header.

    The DSL allows you to configure a global Content-Security-Policy
    header and then override within a controller. For more information
    about the Content-Security-Policy header see MDN:

    https://developer.mozilla.org/en-US/docs/Web/HTTP/Headers/Content-Security-Policy

    Example global policy:

        # config/initializers/content_security_policy.rb
        Rails.application.config.content_security_policy do |p|
          p.default_src :self, :https
          p.font_src    :self, :https, :data
          p.img_src     :self, :https, :data
          p.object_src  :none
          p.script_src  :self, :https
          p.style_src   :self, :https, :unsafe_inline
        end

    Example controller overrides:

        # Override policy inline
        class PostsController < ApplicationController
          content_security_policy do |p|
            p.upgrade_insecure_requests true
          end
        end

        # Using literal values
        class PostsController < ApplicationController
          content_security_policy do |p|
            p.base_uri "https://www.example.com"
          end
        end

        # Using mixed static and dynamic values
        class PostsController < ApplicationController
          content_security_policy do |p|
            p.base_uri :self, -> { "https://#{current_user.domain}.example.com" }
          end
        end

    Allows you to also only report content violations for migrating
    legacy content using the `content_security_policy_report_only`
    configuration attribute, e.g;

        # config/initializers/content_security_policy.rb
        Rails.application.config.content_security_policy_report_only = true

        # controller override
        class PostsController < ApplicationController
          content_security_policy_report_only only: :index
        end

    Note that this feature does not validate the header for performance
    reasons since the header is calculated at runtime.

    *Andrew White*

*   Make `assert_recognizes` to traverse mounted engines.

    *Yuichiro Kaneko*

*   Remove deprecated `ActionController::ParamsParser::ParseError`.

    *Rafael Mendonça França*

*   Add `:allow_other_host` option to `redirect_back` method.

    When `allow_other_host` is set to `false`, the `redirect_back` will not allow redirecting from a
    different host. `allow_other_host` is `true` by default.

    *Tim Masliuchenko*

*   Add headless chrome support to System Tests.

    *Yuji Yaginuma*

*   Add ability to enable Early Hints for HTTP/2

    If supported by the server, and enabled in Puma this allows H2 Early Hints to be used.

    The `javascript_include_tag` and the `stylesheet_link_tag` automatically add Early Hints if requested.

    *Eileen M. Uchitelle*, *Aaron Patterson*

*   Simplify cookies middleware with key rotation support

    Use the `rotate` method for both `MessageEncryptor` and
    `MessageVerifier` to add key rotation support for encrypted and
    signed cookies. This also helps simplify support for legacy cookie
    security.

    *Michael J Coyne*

*   Use Capybara registered `:puma` server config.

    The Capybara registered `:puma` server ensures the puma server is run in process so
    connection sharing and open request detection work correctly by default.

    *Thomas Walpole*

*   Cookies `:expires` option supports `ActiveSupport::Duration` object.

        cookies[:user_name] = { value: "assain", expires: 1.hour }
        cookies[:key] = { value: "a yummy cookie", expires: 6.months }

    Pull Request: #30121

    *Assain Jaleel*

*   Enforce signed/encrypted cookie expiry server side.

    Rails can thwart attacks by malicious clients that don't honor a cookie's expiry.

    It does so by stashing the expiry within the written cookie and relying on the
    signing/encrypting to vouch that it hasn't been tampered with. Then on a
    server-side read, the expiry is verified and any expired cookie is discarded.

    Pull Request: #30121

    *Assain Jaleel*

*   Make `take_failed_screenshot` work within engine.

    Fixes #30405.

    *Yuji Yaginuma*

*   Deprecate `ActionDispatch::TestResponse` response aliases.

    `#success?`, `#missing?` & `#error?` are not supported by the actual
    `ActionDispatch::Response` object and can produce false-positives. Instead,
    use the response helpers provided by `Rack::Response`.

    *Trevor Wistaff*

*   Protect from forgery by default

    Rather than protecting from forgery in the generated `ApplicationController`,
    add it to `ActionController::Base` depending on
    `config.action_controller.default_protect_from_forgery`. This configuration
    defaults to false to support older versions which have removed it from their
    `ApplicationController`, but is set to true for Rails 5.2.

    *Lisa Ugray*

*   Fallback `ActionController::Parameters#to_s` to `Hash#to_s`.

    *Kir Shatrov*

*   `driven_by` now registers poltergeist and capybara-webkit.

    If poltergeist or capybara-webkit are set as drivers is set for System Tests,
    `driven_by` will register the driver and set additional options passed via
    the `:options` parameter.

    Refer to the respective driver's documentation to see what options can be passed.

    *Mario Chavez*

*   AEAD encrypted cookies and sessions with GCM.

    Encrypted cookies now use AES-GCM which couples authentication and
    encryption in one faster step and produces shorter ciphertexts. Cookies
    encrypted using AES in CBC HMAC mode will be seamlessly upgraded when
    this new mode is enabled via the
    `action_dispatch.use_authenticated_cookie_encryption` configuration value.

    *Michael J Coyne*

*   Change the cache key format for fragments to make it easier to debug key churn. The new format is:

        views/template/action.html.erb:7a1156131a6928cb0026877f8b749ac9/projects/123
              ^template path           ^template tree digest            ^class   ^id

    *DHH*

*   Add support for recyclable cache keys with fragment caching. This uses the new versioned entries in the
    `ActiveSupport::Cache` stores and relies on the fact that Active Record has split `#cache_key` and `#cache_version`
    to support it.

    *DHH*

*   Add `action_controller_api` and `action_controller_base` load hooks to be called in `ActiveSupport.on_load`

    `ActionController::Base` and `ActionController::API` have differing implementations. This means that
    the one umbrella hook `action_controller` is not able to address certain situations where a method
    may not exist in a certain implementation.

    This is fixed by adding two new hooks so you can target `ActionController::Base` vs `ActionController::API`

    Fixes #27013.

    *Julian Nadeau*


Please check [5-1-stable](https://github.com/rails/rails/blob/5-1-stable/actionpack/CHANGELOG.md) for previous changes.<|MERGE_RESOLUTION|>--- conflicted
+++ resolved
@@ -1,4 +1,3 @@
-<<<<<<< HEAD
 *   Allow using combine the Cache Control `public` and `no-cache` headers.
 
     Before this change, even if `public` was specified for Cache Control header,
@@ -12,11 +11,11 @@
 *   Allow `nil` params for `ActionController::TestCase`.
 
     *Ryo Nakamura*
-=======
+
+
 ## Rails 5.2.2.1 (March 11, 2019) ##
 
 *   No changes.
->>>>>>> e69ff430
 
 
 ## Rails 5.2.2 (December 04, 2018) ##
