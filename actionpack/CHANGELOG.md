--- conflicted
+++ resolved
@@ -1,4 +1,3 @@
-<<<<<<< HEAD
 *   Instance variables set in requests in a `ActionController::TestCase` are now cleared before the next request
 
     This means if you make multiple requests in the same test, instance variables set in the first request will
@@ -6,13 +5,11 @@
 
     *Alex Ghiculescu*
 
+## Rails 7.0.0.rc2 (December 14, 2021) ##
+
+*   Fix X_FORWARDED_HOST protection.  [CVE-2021-44528]
 
 ## Rails 7.0.0.rc1 (December 06, 2021) ##
-=======
-## Rails 7.0.0.rc2 (December 14, 2021) ##
-
-*   Fix X_FORWARDED_HOST protection.  [CVE-2021-44528]
->>>>>>> 69e2e898
 
 *   `Rails.application.executor` hooks can now be called around every request in a `ActionController::TestCase`
 
