# frozen_string_literal: true

require "rack/utils"
require "rack/request"
require "rack/session/abstract/id"
require "action_dispatch/middleware/cookies"
require "action_dispatch/request/session"

module ActionDispatch
  module Session
    class SessionRestoreError < StandardError #:nodoc:
      def initialize
        super("Session contains objects whose class definition isn't available.\n" \
          "Remember to require the classes for all objects kept in the session.\n" \
          "(Original exception: #{$!.message} [#{$!.class}])\n")
        set_backtrace $!.backtrace
      end
    end

    module Compatibility
      def initialize(app, options = {})
        options[:key] ||= "_session_id"
        super
      end

      def generate_sid
        sid = SecureRandom.hex(16)
        sid.encode!(Encoding::UTF_8)
        sid
      end

    private
      def initialize_sid # :doc:
        @default_options.delete(:sidbits)
        @default_options.delete(:secure_random)
      end

      def make_request(env)
        ActionDispatch::Request.new env
      end
    end

    module StaleSessionCheck
      def load_session(env)
        stale_session_check! { super }
      end

      def extract_session_id(env)
        stale_session_check! { super }
      end

      def stale_session_check!
        yield
      rescue ArgumentError => argument_error
        if argument_error.message =~ %r{undefined class/module ([\w:]*\w)}
          begin
            # Note that the regexp does not allow $1 to end with a ':'.
            $1.constantize
          rescue LoadError, NameError
            raise ActionDispatch::Session::SessionRestoreError
          end
          retry
        else
          raise
        end
      end
    end

    module SessionObject # :nodoc:
      def prepare_session(req)
        Request::Session.create(self, req, @default_options)
      end

      def loaded_session?(session)
        !session.is_a?(Request::Session) || session.loaded?
      end
    end

    class AbstractStore < Rack::Session::Abstract::Persisted
      include Compatibility
      include StaleSessionCheck
      include SessionObject

      private
<<<<<<< HEAD
=======
        def set_cookie(request, session_id, cookie)
          request.cookie_jar[key] = cookie
        end
    end

    class AbstractSecureStore < Rack::Session::Abstract::PersistedSecure
      include Compatibility
      include StaleSessionCheck
      include SessionObject

      def generate_sid
        Rack::Session::SessionId.new(super)
      end

      private
>>>>>>> f33d52c9
        def set_cookie(request, session_id, cookie)
          request.cookie_jar[key] = cookie
        end
    end
  end
end<|MERGE_RESOLUTION|>--- conflicted
+++ resolved
@@ -82,8 +82,6 @@
       include SessionObject
 
       private
-<<<<<<< HEAD
-=======
         def set_cookie(request, session_id, cookie)
           request.cookie_jar[key] = cookie
         end
@@ -99,7 +97,6 @@
       end
 
       private
->>>>>>> f33d52c9
         def set_cookie(request, session_id, cookie)
           request.cookie_jar[key] = cookie
         end
