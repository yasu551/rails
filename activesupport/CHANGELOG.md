--- conflicted
+++ resolved
@@ -1,8 +1,5 @@
 ## Rails 4.0.0 (unreleased) ##
 
-<<<<<<< HEAD
-*   Dependencies no longer trigger Kernel#autoload in remove_constant [fixes #8213]. *Xavier Noria*
-=======
 *   `XmlMini.with_backend` now may be safely used with threads:
 
         Thread.new do
@@ -16,8 +13,7 @@
 
     *Nikita Afanasenko*
 
-*   Dependencies no longer trigger Kernel#autoload in remove_const [fixes #8213]. *Xavier Noria*
->>>>>>> 1fab2002
+*   Dependencies no longer trigger Kernel#autoload in remove_constant [fixes #8213]. *Xavier Noria*
 
 *   Simplify mocha integration and remove monkey-patches, bumping mocha to 0.13.0. *James Mead*
 
