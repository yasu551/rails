<<<<<<< HEAD
*   Fix issue with `button_to`'s `to_form_params`

    `button_to` was throwing exception when invoked with `params` hash that
    contains symbol and string keys. The reason for the exception was that
    `to_form_params` was comparing the given symbol and string keys.

    The issue is fixed by turning all keys to strings inside
    `to_form_params` before comparing them.

    *Georgi Georgiev*
=======
## Rails 5.1.6.1 (November 27, 2018) ##

*   No changes.
>>>>>>> 24ab200e


## Rails 5.1.6 (March 29, 2018) ##

*   No changes.


## Rails 5.1.5 (February 14, 2018) ##

*   No changes.


## Rails 5.1.4 (September 07, 2017) ##

*   No changes.


## Rails 5.1.4.rc1 (August 24, 2017) ##

*   No changes.


## Rails 5.1.3 (August 03, 2017) ##

*   No changes.


## Rails 5.1.3.rc3 (July 31, 2017) ##

*   No changes.


## Rails 5.1.3.rc2 (July 25, 2017) ##

*   No changes.


## Rails 5.1.3.rc1 (July 19, 2017) ##

*   No changes.


## Rails 5.1.2 (June 26, 2017) ##

*   Fix issues with scopes and engine on `current_page?` method. 
    
    Fixes #29401.
    
    *Nikita Savrov*
    
*   Generate field ids in `collection_check_boxes` and `collection_radio_buttons`.

    This makes sure that the labels are linked up with the fields.

    Fixes #29014.

    *Yuji Yaginuma*

*   Update distance_of_time_in_words helper to display better error messages
    for bad input.

    *Jay Hayes*


## Rails 5.1.1 (May 12, 2017) ##

*   No changes.


## Rails 5.1.0 (April 27, 2017) ##

*   Remove the option `encode_special_chars` misnomer from `strip_tags`

    As of rails-html-sanitizer v1.0.3, the sanitizer will ignore the
    `encode_special_chars` option.

    Fixes #28060.

    *Andrew Hood*

*   Change the ERB handler from Erubis to Erubi.

    Erubi is an Erubis fork that's svelte, simple, and currently maintained.
    Plus it supports `--enable-frozen-string-literal` in Ruby 2.3+.

    Compatibility: Drops support for `<%===` tags for debug output.
    These were an unused, undocumented side effect of the Erubis
    implementation.

    Deprecation: The Erubis handler will be removed in Rails 5.2, for the
    handful of folks using it directly.

    *Jeremy Evans*

*   Allow render locals to be assigned to instance variables in a view.

    Fixes #27480.

    *Andrew White*

*   Add `check_parameters` option to `current_page?` which makes it more strict.

    *Maksym Pugach*

*   Return correct object name in form helper method after `fields_for`.

    Fixes #26931.

    *Yuji Yaginuma*

*   Use `ActionView::Resolver.caching?` (`config.action_view.cache_template_loading`)
    to enable template recompilation.

    Before it was enabled by `consider_all_requests_local`, which caused
    recompilation in tests.

    *Max Melentiev*

*   Add `form_with` to unify `form_tag` and `form_for` usage.

    Used like `form_tag` (where just the open tag is output):

    ```erb
    <%= form_with scope: :post, url: super_special_posts_path %>
    ```

    Used like `form_for`:

    ```erb
    <%= form_with model: @post do |form| %>
      <%= form.text_field :title %>
    <% end %>
    ```

    *Kasper Timm Hansen*, *Marek Kirejczyk*

*   Add `fields` form helper method.

    ```erb
    <%= fields :comment, model: @comment do |fields| %>
      <%= fields.text_field :title %>
    <% end %>
    ```

    Can also be used within form helpers such as `form_with`.

    *Kasper Timm Hansen*

*   Removed deprecated `#original_exception` in `ActionView::Template::Error`.

    *Rafael Mendonça França*

*   Render now accepts any keys for locals, including reserved keywords.

    Only locals with valid variable names get set directly. Others
    will still be available in `local_assigns`.

    Example of render with reserved keywords:

    ```erb
    <%= render "example", class: "text-center", message: "Hello world!" %>

    <!-- _example.html.erb: -->
    <%= tag.div class: local_assigns[:class] do %>
      <p><%= message %></p>
    <% end %>
    ```

    *Peter Schilling*, *Matthew Draper*

*   Add `:skip_pipeline` option to several asset tag helpers

    `javascript_include_tag`, `stylesheet_link_tag`, `favicon_link_tag`,
    `image_tag` and `audio_tag` now accept a `:skip_pipeline` option which can
    be set to true to bypass the asset pipeline and serve the assets from the
    public folder.

    *Richard Schneeman*

*   Add `:poster_skip_pipeline` option to the `video_tag` helper

    `video_tag` now accepts a `:poster_skip_pipeline` option which can be used
    in combination with the `:poster` option to bypass the asset pipeline and
    serve the poster image for the video from the public folder.

    *Richard Schneeman*

*   Show cache hits and misses when rendering partials.

    Partials using the `cache` helper will show whether a render hit or missed
    the cache:

    ```
    Rendered messages/_message.html.erb in 1.2 ms [cache hit]
    Rendered recordings/threads/_thread.html.erb in 1.5 ms [cache miss]
    ```

    This removes the need for the old fragment cache logging:

    ```
    Read fragment views/v1/2914079/v1/2914079/recordings/70182313-20160225015037000000/d0bdf2974e1ef6d31685c3b392ad0b74 (0.6ms)
    Rendered messages/_message.html.erb in 1.2 ms [cache hit]
    Write fragment views/v1/2914079/v1/2914079/recordings/70182313-20160225015037000000/3b4e249ac9d168c617e32e84b99218b5 (1.1ms)
    Rendered recordings/threads/_thread.html.erb in 1.5 ms [cache miss]
    ```

    Though that full output can be reenabled with
    `config.action_controller.enable_fragment_cache_logging = true`.

    *Stan Lo*

*   Changed partial rendering with a collection to allow collections which
    implement `to_a`.

    Extracting the collection option had an optimization to avoid unnecessary
    queries of ActiveRecord Relations by calling `#to_ary` on the given
    collection. Instances of `Enumerator` or `Enumerable` are valid
    collections, but they do not implement `#to_ary`. By changing this to
    `#to_a`, they will now be extracted and rendered as expected.

    *Steven Harman*

*   New syntax for tag helpers. Avoid positional parameters and support HTML5 by default.
    Example usage of tag helpers before:

    ```ruby
    tag(:br, nil, true)
    content_tag(:div, content_tag(:p, "Hello world!"), class: "strong")

    <%= content_tag :div, class: "strong" do -%>
      Hello world!
    <% end -%>
    ```

    Example usage of tag helpers after:

    ```ruby
    tag.br
    tag.div tag.p("Hello world!"), class: "strong"

    <%= tag.div class: "strong" do %>
      Hello world!
    <% end %>
    ```

    *Marek Kirejczyk*, *Kasper Timm Hansen*

*   Change `datetime_field` and `datetime_field_tag` to generate `datetime-local` fields.

    As a new specification of the HTML 5 the text field type `datetime` will no longer exist
    and it is recommended to use `datetime-local`.
    Ref: https://html.spec.whatwg.org/multipage/forms.html#local-date-and-time-state-(type=datetime-local)

    *Herminio Torres*

*   Raw template handler (which is also the default template handler in Rails 5) now outputs
    HTML-safe strings.

    In Rails 5 the default template handler was changed to the raw template handler. Because
    the ERB template handler escaped strings by default this broke some applications that
    expected plain JS or HTML files to be rendered unescaped. This fixes the issue caused
    by changing the default handler by changing the Raw template handler to output HTML-safe
    strings.

    *Eileen M. Uchitelle*

*   `select_tag`'s `include_blank` option for generation for blank option tag, now adds an empty space label,
     when the value as well as content for option tag are empty, so that we conform with html specification.
     Ref: https://www.w3.org/TR/html5/forms.html#the-option-element.

    Generation of option before:

    ```html
    <option value=""></option>
    ```

    Generation of option after:

    ```html
    <option value="" label=" "></option>
    ```

    *Vipul A M*

Please check [5-0-stable](https://github.com/rails/rails/blob/5-0-stable/actionview/CHANGELOG.md) for previous changes.<|MERGE_RESOLUTION|>--- conflicted
+++ resolved
@@ -1,4 +1,3 @@
-<<<<<<< HEAD
 *   Fix issue with `button_to`'s `to_form_params`
 
     `button_to` was throwing exception when invoked with `params` hash that
@@ -9,11 +8,11 @@
     `to_form_params` before comparing them.
 
     *Georgi Georgiev*
-=======
+
+
 ## Rails 5.1.6.1 (November 27, 2018) ##
 
 *   No changes.
->>>>>>> 24ab200e
 
 
 ## Rails 5.1.6 (March 29, 2018) ##
