--- conflicted
+++ resolved
@@ -1,12 +1,11 @@
-<<<<<<< HEAD
 *   `preload_link_tag` properly inserts `as` attributes for files with `image` MIME types, such as JPG or SVG.
 
     *Nate Berkopec*
-=======
+
+
 ## Rails 6.1.4.2 (December 14, 2021) ##
 
 *   No changes.
->>>>>>> 5e52f65f
 
 
 ## Rails 6.1.4.1 (August 19, 2021) ##
