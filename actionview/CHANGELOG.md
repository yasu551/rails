<<<<<<< HEAD
*   `preload_link_tag` properly inserts `as` attributes for files with `image` MIME types, such as JPG or SVG.

    *Nate Berkopec*
=======
## Rails 6.1.4.5 (February 11, 2022) ##

*   No changes.
>>>>>>> 6d25fed5


## Rails 6.1.4.4 (December 15, 2021) ##

*   No changes.


## Rails 6.1.4.3 (December 14, 2021) ##

*   No changes.


## Rails 6.1.4.2 (December 14, 2021) ##

*   No changes.


## Rails 6.1.4.1 (August 19, 2021) ##

*   No changes.


## Rails 6.1.4 (June 24, 2021) ##

*   The `translate` helper now passes `default` values that aren't
    translation keys through `I18n.translate` for interpolation.

    *Jonathan Hefner*

*   Don't attach UJS form submission handlers to Turbo forms.

    *David Heinemeier Hansson*

*   Allow both `current_page?(url_hash)` and `current_page?(**url_hash)` on Ruby 2.7.

    *Ryuta Kamizono*


## Rails 6.1.3.2 (May 05, 2021) ##

*   No changes.


## Rails 6.1.3.1 (March 26, 2021) ##

*   No changes.


## Rails 6.1.3 (February 17, 2021) ##

*   No changes.


## Rails 6.1.2.1 (February 10, 2021) ##

*   No changes.


## Rails 6.1.2 (February 09, 2021) ##

*   No changes.


## Rails 6.1.1 (January 07, 2021) ##

*   Fix lazy translation in partial with block.

    *Marek Kasztelnik*

*   Avoid extra `SELECT COUNT` queries when rendering Active Record collections.

    *aar0nr*

*   Link preloading keep integrity hashes in the header.

    *Étienne Barrié*

*   Add `config.action_view.preload_links_header` to allow disabling of
    the `Link` header being added by default when using `stylesheet_link_tag`
    and `javascript_include_tag`.

    *Andrew White*

*   The `translate` helper now resolves `default` values when a `nil` key is
    specified, instead of always returning `nil`.

    *Jonathan Hefner*


## Rails 6.1.0 (December 09, 2020) ##

*   SanitizeHelper.sanitized_allowed_attributes and SanitizeHelper.sanitized_allowed_tags
    call safe_list_sanitizer's class method

    Fixes #39586

    *Taufiq Muhammadi*

*   Change form_with to generate non-remote forms by default.

    `form_with` would generate a remote form by default. This would confuse
    users because they were forced to handle remote requests.

    All new 6.1 applications will generate non-remote forms by default.
    When upgrading a 6.0 application you can enable remote forms by default by
    setting `config.action_view.form_with_generates_remote_forms` to `true`.

    *Petrik de Heus*

*   Yield translated strings to calls of `ActionView::FormBuilder#button`
    when a block is given.

    *Sean Doyle*

*   Alias `ActionView::Helpers::Tags::Label::LabelBuilder#translation` to
    `#to_s` so that `form.label` calls can yield that value to their blocks.

    *Sean Doyle*

*   Rename the new `TagHelper#class_names` method to `TagHelper#token_list`,
    and make the original available as an alias.

        token_list("foo", "foo bar")
        # => "foo bar"

    *Sean Doyle*

*   ARIA Array and Hash attributes are treated as space separated `DOMTokenList`
    values. This is useful when declaring lists of label text identifiers in
    `aria-labelledby` or `aria-describedby`.

        tag.input type: 'checkbox', name: 'published', aria: {
          invalid: @post.errors[:published].any?,
          labelledby: ['published_context', 'published_label'],
          describedby: { published_errors: @post.errors[:published].any? }
        }
        #=> <input
              type="checkbox" name="published" aria-invalid="true"
              aria-labelledby="published_context published_label"
              aria-describedby="published_errors"
            >

    *Sean Doyle*

*   Remove deprecated `escape_whitelist` from `ActionView::Template::Handlers::ERB`.

    *Rafael Mendonça França*

*   Remove deprecated `find_all_anywhere` from `ActionView::Resolver`.

    *Rafael Mendonça França*

*   Remove deprecated `formats` from `ActionView::Template::HTML`.

    *Rafael Mendonça França*

*   Remove deprecated `formats` from `ActionView::Template::RawFile`.

    *Rafael Mendonça França*

*   Remove deprecated `formats` from `ActionView::Template::Text`.

    *Rafael Mendonça França*

*   Remove deprecated `find_file` from `ActionView::PathSet`.

    *Rafael Mendonça França*

*   Remove deprecated `rendered_format` from `ActionView::LookupContext`.

    *Rafael Mendonça França*

*   Remove deprecated `find_file` from `ActionView::ViewPaths`.

    *Rafael Mendonça França*

*   Require that `ActionView::Base` subclasses implement `#compiled_method_container`.

    *Rafael Mendonça França*

*   Remove deprecated support to pass an object that is not a `ActionView::LookupContext` as the first argument
    in `ActionView::Base#initialize`.

    *Rafael Mendonça França*

*   Remove deprecated `format` argument `ActionView::Base#initialize`.

    *Rafael Mendonça França*

*   Remove deprecated `ActionView::Template#refresh`.

    *Rafael Mendonça França*

*   Remove deprecated `ActionView::Template#original_encoding`.

    *Rafael Mendonça França*

*   Remove deprecated `ActionView::Template#variants`.

    *Rafael Mendonça França*

*   Remove deprecated `ActionView::Template#formats`.

    *Rafael Mendonça França*

*   Remove deprecated `ActionView::Template#virtual_path=`.

    *Rafael Mendonça França*

*   Remove deprecated `ActionView::Template#updated_at`.

    *Rafael Mendonça França*

*   Remove deprecated `updated_at` argument required on `ActionView::Template#initialize`.

    *Rafael Mendonça França*

*   Make `locals` argument required on `ActionView::Template#initialize`.

    *Rafael Mendonça França*

*   Remove deprecated `ActionView::Template.finalize_compiled_template_methods`.

    *Rafael Mendonça França*

*   Remove deprecated `config.action_view.finalize_compiled_template_methods`

    *Rafael Mendonça França*

*   Remove deprecated support to calling `ActionView::ViewPaths#with_fallback` with a block.

    *Rafael Mendonça França*

*   Remove deprecated support to passing absolute paths to `render template:`.

    *Rafael Mendonça França*

*   Remove deprecated support to passing relative paths to `render file:`.

    *Rafael Mendonça França*

*   Remove support to template handlers that don't accept two arguments.

    *Rafael Mendonça França*

*   Remove deprecated pattern argument in `ActionView::Template::PathResolver`.

    *Rafael Mendonça França*

*   Remove deprecated support to call private methods from object in some view helpers.

    *Rafael Mendonça França*

*   `ActionView::Helpers::TranslationHelper#translate` accepts a block, yielding
    the translated text and the fully resolved translation key:

        <%= translate(".relative_key") do |translation, resolved_key| %>
          <span title="<%= resolved_key %>"><%= translation %></span>
        <% end %>

    *Sean Doyle*

*   Ensure cache fragment digests include all relevant template dependencies when
    fragments are contained in a block passed to the render helper. Remove the
    virtual_path keyword arguments found in CacheHelper as they no longer possess
    any function following 1581cab.

    Fixes #38984.

    *Aaron Lipman*

*   Deprecate `config.action_view.raise_on_missing_translations` in favor of
    `config.i18n.raise_on_missing_translations`.

    New generalized configuration option now determines whether an error should be raised
    for missing translations in controllers and views.

    *fatkodima*

*   Instrument layout rendering in `TemplateRenderer#render_with_layout` as `render_layout.action_view`,
    and include (when necessary) the layout's virtual path in notification payloads for collection and partial renders.

    *Zach Kemp*

*   `ActionView::Base.annotate_rendered_view_with_filenames` annotates HTML output with template file names.

    *Joel Hawksley*, *Aaron Patterson*

*   `ActionView::Helpers::TranslationHelper#translate` returns nil when
    passed `default: nil` without a translation matching `I18n#translate`.

    *Stefan Wrobel*

*   `OptimizedFileSystemResolver` prefers template details in order of locale,
    formats, variants, handlers.

    *Iago Pimenta*

*   Added `class_names` helper to create a CSS class value with conditional classes.

    *Joel Hawksley*, *Aaron Patterson*

*   Add support for conditional values to TagBuilder.

    *Joel Hawksley*

*   `ActionView::Helpers::FormOptionsHelper#select` should mark option for `nil` as selected.

    ```ruby
    @post = Post.new
    @post.category = nil

    # Before
    select("post", "category", none: nil, programming: 1, economics: 2)
    # =>
    # <select name="post[category]" id="post_category">
    #   <option value="">none</option>
    #  <option value="1">programming</option>
    #  <option value="2">economics</option>
    # </select>

    # After
    select("post", "category", none: nil, programming: 1, economics: 2)
    # =>
    # <select name="post[category]" id="post_category">
    #   <option selected="selected" value="">none</option>
    #  <option value="1">programming</option>
    #  <option value="2">economics</option>
    # </select>
    ```

    *bogdanvlviv*

*   Log lines for partial renders and started template renders are now
    emitted at the `DEBUG` level instead of `INFO`.

    Completed template renders are still logged at the `INFO` level.

    *DHH*

*   ActionView::Helpers::SanitizeHelper: support rails-html-sanitizer 1.1.0.

    *Juanito Fatas*

*   Added `phone_to` helper method to create a link from mobile numbers.

    *Pietro Moro*

*   annotated_source_code returns an empty array so TemplateErrors without a
    template in the backtrace are surfaced properly by DebugExceptions.

    *Guilherme Mansur*, *Kasper Timm Hansen*

*   Add autoload for SyntaxErrorInTemplate so syntax errors are correctly raised by DebugExceptions.

    *Guilherme Mansur*, *Gannon McGibbon*

*   `RenderingHelper` supports rendering objects that `respond_to?` `:render_in`.

    *Joel Hawksley*, *Natasha Umer*, *Aaron Patterson*, *Shawn Allen*, *Emily Plummer*, *Diana Mounter*, *John Hawthorn*, *Nathan Herald*, *Zaid Zawaideh*, *Zach Ahn*

*   Fix `select_tag` so that it doesn't change `options` when `include_blank` is present.

    *Younes SERRAJ*


Please check [6-0-stable](https://github.com/rails/rails/blob/6-0-stable/actionview/CHANGELOG.md) for previous changes.<|MERGE_RESOLUTION|>--- conflicted
+++ resolved
@@ -1,12 +1,11 @@
-<<<<<<< HEAD
 *   `preload_link_tag` properly inserts `as` attributes for files with `image` MIME types, such as JPG or SVG.
 
     *Nate Berkopec*
-=======
+
+
 ## Rails 6.1.4.5 (February 11, 2022) ##
 
 *   No changes.
->>>>>>> 6d25fed5
 
 
 ## Rails 6.1.4.4 (December 15, 2021) ##
