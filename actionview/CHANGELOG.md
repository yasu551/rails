<<<<<<< HEAD
*   Guard against `ActionView::Helpers::FormTagHelper#field_name` calls with nil
    `object_name` arguments. For example:

    ```erb
    <%= fields do |f| %>
      <%= f.field_name :body %>
    <% end %>
    ```

    *Sean Doyle*

*   Strings returned from `strip_tags` are correctly tagged `html_safe?`

    Because these strings contain no HTML elements and the basic entities are escaped, they are safe
    to be included as-is as PCDATA in HTML content. Tagging them as html-safe avoids double-escaping
    entities when being concatenated to a SafeBuffer during rendering.

    Fixes [rails/rails-html-sanitizer#124](https://github.com/rails/rails-html-sanitizer/issues/124)

    *Mike Dalessio*
=======
## Rails 7.0.3.1 (July 12, 2022) ##

*   No changes.

>>>>>>> 04972d9b

## Rails 7.0.3 (May 09, 2022) ##

*   Ensure models passed to `form_for` attempt to call `to_model`.

    *Sean Doyle*

## Rails 7.0.2.4 (April 26, 2022) ##

*   Fix and add protections for XSS in `ActionView::Helpers` and `ERB::Util`.

    Escape dangerous characters in names of tags and names of attributes in the
    tag helpers, following the XML specification. Rename the option
    `:escape_attributes` to `:escape`, to simplify by applying the option to the
    whole tag.

    *Álvaro Martín Fraguas*

## Rails 7.0.2.3 (March 08, 2022) ##

*   No changes.


## Rails 7.0.2.2 (February 11, 2022) ##

*   No changes.


## Rails 7.0.2.1 (February 11, 2022) ##

*   No changes.


## Rails 7.0.2 (February 08, 2022) ##

*   Ensure `preload_link_tag` preloads JavaScript modules correctly.

    *Máximo Mussini*

*   Fix `stylesheet_link_tag` and similar helpers are being used to work in objects with
    a `response` method.

    *dark-panda*


## Rails 7.0.1 (January 06, 2022) ##

*   Fix `button_to` to work with a hash parameter as URL.

    *MingyuanQin*

*   Fix `link_to` with a model passed as an argument twice.

    *Alex Ghiculescu*


## Rails 7.0.0 (December 15, 2021) ##

*   Support `include_hidden:` option in calls to
    `ActionView::Helper::FormBuilder#file_field` with `multiple: true` to
    support submitting an empty collection of files.

    ```ruby
    form.file_field :attachments, multiple: true
    # => <input type="hidden" autocomplete="off" name="post[attachments][]" value="">
         <input type="file" multiple="multiple" id="post_attachments" name="post[attachments][]">

    form.file_field :attachments, multiple: true, include_hidden: false
    # => <input type="file" multiple="multiple" id="post_attachments" name="post[attachments][]">
    ```

    *Sean Doyle*

*   Fix `number_with_precision(raise: true)` always raising even on valid numbers.

    *Pedro Moreira*


## Rails 7.0.0.rc3 (December 14, 2021) ##

*   No changes.


## Rails 7.0.0.rc2 (December 14, 2021) ##

*   No changes.

## Rails 7.0.0.rc1 (December 06, 2021) ##

*   Support `fields model: [@nested, @model]` the same way as `form_with model:
    [@nested, @model]`.

    *Sean Doyle*

*   Infer HTTP verb `[method]` from a model or Array with model as the first
    argument to `button_to` when combined with a block:

    ```ruby
    button_to(Workshop.find(1)){ "Update" }
    #=> <form method="post" action="/workshops/1" class="button_to">
    #=>   <input type="hidden" name="_method" value="patch" autocomplete="off" />
    #=>   <button type="submit">Update</button>
    #=> </form>

    button_to([ Workshop.find(1), Session.find(1) ]) { "Update" }
    #=> <form method="post" action="/workshops/1/sessions/1" class="button_to">
    #=>   <input type="hidden" name="_method" value="patch" autocomplete="off" />
    #=>   <button type="submit">Update</button>
    #=> </form>
    ```

    *Sean Doyle*

*   Support passing a Symbol as the first argument to `FormBuilder#button`:

    ```ruby
    form.button(:draft, value: true)
    # => <button name="post[draft]" value="true" type="submit">Create post</button>

    form.button(:draft, value: true) do
      content_tag(:strong, "Save as draft")
    end
    # =>  <button name="post[draft]" value="true" type="submit">
    #       <strong>Save as draft</strong>
    #     </button>
    ```

    *Sean Doyle*

*   Introduce the `field_name` view helper, along with the
    `FormBuilder#field_name` counterpart:

    ```ruby
    form_for @post do |f|
      f.field_tag :tag, name: f.field_name(:tag, multiple: true)
      # => <input type="text" name="post[tag][]">
    end
    ```

    *Sean Doyle*

*   Execute the `ActionView::Base.field_error_proc` within the context of the
    `ActionView::Base` instance:

    ```ruby
    config.action_view.field_error_proc = proc { |html| content_tag(:div, html, class: "field_with_errors") }
    ```

    *Sean Doyle*

*   Add support for `button_to ..., authenticity_token: false`

    ```ruby
    button_to "Create", Post.new, authenticity_token: false
    # => <form class="button_to" method="post" action="/posts"><button type="submit">Create</button></form>

    button_to "Create", Post.new, authenticity_token: true
    # => <form class="button_to" method="post" action="/posts"><button type="submit">Create</button><input type="hidden" name="form_token" value="abc123..." autocomplete="off" /></form>

    button_to "Create", Post.new, authenticity_token: "secret"
    # => <form class="button_to" method="post" action="/posts"><button type="submit">Create</button><input type="hidden" name="form_token" value="secret" autocomplete="off" /></form>
    ```

    *Sean Doyle*

*   Support rendering `<form>` elements _without_ `[action]` attributes by:

    * `form_with url: false` or `form_with ..., html: { action: false }`
    * `form_for ..., url: false` or `form_for ..., html: { action: false }`
    * `form_tag false` or `form_tag ..., action: false`
    * `button_to "...", false` or `button_to(false) { ... }`

    *Sean Doyle*

*   Add `:day_format` option to `date_select`

        date_select("article", "written_on", day_format: ->(day) { day.ordinalize })
        # generates day options like <option value="1">1st</option>\n<option value="2">2nd</option>...

    *Shunichi Ikegami*

*   Allow `link_to` helper to infer link name from `Model#to_s` when it
    is used with a single argument:

        link_to @profile
        #=> <a href="/profiles/1">Eileen</a>

    This assumes the model class implements a `to_s` method like this:

        class Profile < ApplicationRecord
          # ...
          def to_s
            name
          end
        end

    Previously you had to supply a second argument even if the `Profile`
    model implemented a `#to_s` method that called the `name` method.

        link_to @profile, @profile.name
        #=> <a href="/profiles/1">Eileen</a>

    *Olivier Lacan*

*   Support svg unpaired tags for `tag` helper.

        tag.svg { tag.use('href' => "#cool-icon") }
        # => <svg><use href="#cool-icon"></svg>

    *Oleksii Vasyliev*


## Rails 7.0.0.alpha2 (September 15, 2021) ##

*   No changes.


## Rails 7.0.0.alpha1 (September 15, 2021) ##

*   Improves the performance of ActionView::Helpers::NumberHelper formatters by avoiding the use of
    exceptions as flow control.

    *Mike Dalessio*

*   `preload_link_tag` properly inserts `as` attributes for files with `image` MIME types, such as JPG or SVG.

    *Nate Berkopec*

*   Add `weekday_options_for_select` and `weekday_select` helper methods. Also adds `weekday_select` to `FormBuilder`.

    *Drew Bragg*, *Dana Kashubeck*, *Kasper Timm Hansen*

*   Add `caching?` helper that returns whether the current code path is being cached and `uncacheable!` to denote helper methods that can't participate in fragment caching.

    *Ben Toews*, *John Hawthorn*, *Kasper Timm Hansen*, *Joel Hawksley*

*   Add `include_seconds` option for `time_field`.

        <%= form.time_field :foo, include_seconds: false %>
        # => <input value="16:22" type="time" />

    Default includes seconds:

        <%= form.time_field :foo %>
        # => <input value="16:22:01.440" type="time" />

    This allows you to take advantage of [different rendering options](https://developer.mozilla.org/en-US/docs/Web/HTML/Element/input/time#time_value_format) in some browsers.

    *Alex Ghiculescu*

*   Improve error messages when template file does not exist at absolute filepath.

    *Ted Whang*

*   Add `:country_code` option to `sms_to` for consistency with `phone_to`.

    *Jonathan Hefner*

*   OpenSSL constants are now used for Digest computations.

    *Dirkjan Bussink*

*   The `translate` helper now passes `default` values that aren't
    translation keys through `I18n.translate` for interpolation.

    *Jonathan Hefner*

*   Adds option `extname` to `stylesheet_link_tag` to skip default
    `.css` extension appended to the stylesheet path.

    Before:

    ```ruby
    stylesheet_link_tag "style.less"
    # <link href="/stylesheets/style.less.scss" rel="stylesheet">
    ```

    After:

    ```ruby
    stylesheet_link_tag "style.less", extname: false, skip_pipeline: true, rel: "stylesheet/less"
    # <link href="/stylesheets/style.less" rel="stylesheet/less">
    ```

    *Abhay Nikam*

*   Deprecate `render` locals to be assigned to instance variables.

    *Petrik de Heus*

*   Remove legacy default `media=screen` from `stylesheet_link_tag`.

    *André Luis Leal Cardoso Junior*

*   Change `ActionView::Helpers::FormBuilder#button` to transform `formmethod`
    attributes into `_method="$VERB"` Form Data to enable varied same-form actions:

        <%= form_with model: post, method: :put do %>
          <%= form.button "Update" %>
          <%= form.button "Delete", formmethod: :delete %>
        <% end %>
        <%# => <form action="posts/1">
            =>   <input type="hidden" name="_method" value="put">
            =>   <button type="submit">Update</button>
            =>   <button type="submit" formmethod="post" name="_method" value="delete">Delete</button>
            => </form>
        %>

    *Sean Doyle*

*   Change `ActionView::Helpers::UrlHelper#button_to` to *always* render a
    `<button>` element, regardless of whether or not the content is passed as
    the first argument or as a block.

        <%= button_to "Delete", post_path(@post), method: :delete %>
        # => <form action="/posts/1"><input type="hidden" name="_method" value="delete"><button type="submit">Delete</button></form>

        <%= button_to post_path(@post), method: :delete do %>
          Delete
        <% end %>
        # => <form action="/posts/1"><input type="hidden" name="_method" value="delete"><button type="submit">Delete</button></form>

    *Sean Doyle*, *Dusan Orlovic*

*   Add `config.action_view.preload_links_header` to allow disabling of
    the `Link` header being added by default when using `stylesheet_link_tag`
    and `javascript_include_tag`.

    *Andrew White*

*   The `translate` helper now resolves `default` values when a `nil` key is
    specified, instead of always returning `nil`.

    *Jonathan Hefner*

*   Add `config.action_view.image_loading` to configure the default value of
    the `image_tag` `:loading` option.

    By setting `config.action_view.image_loading = "lazy"`, an application can opt in to
    lazy loading images sitewide, without changing view code.

    *Jonathan Hefner*

*   `ActionView::Helpers::FormBuilder#id` returns the value
    of the `<form>` element's `id` attribute. With a `method` argument, returns
    the `id` attribute for a form field with that name.

        <%= form_for @post do |f| %>
          <%# ... %>

          <% content_for :sticky_footer do %>
            <%= form.button(form: f.id) %>
          <% end %>
        <% end %>

    *Sean Doyle*

*   `ActionView::Helpers::FormBuilder#field_id` returns the value generated by
    the FormBuilder for the given attribute name.

        <%= form_for @post do |f| %>
          <%= f.label :title %>
          <%= f.text_field :title, aria: { describedby: f.field_id(:title, :error) } %>
          <%= tag.span("is blank", id: f.field_id(:title, :error) %>
        <% end %>

    *Sean Doyle*

*   Add `tag.attributes` to transform a Hash into HTML Attributes, ready to be
    interpolated into ERB.

        <input <%= tag.attributes(type: :text, aria: { label: "Search" }) %> >
        # => <input type="text" aria-label="Search">

    *Sean Doyle*


Please check [6-1-stable](https://github.com/rails/rails/blob/6-1-stable/actionview/CHANGELOG.md) for previous changes.<|MERGE_RESOLUTION|>--- conflicted
+++ resolved
@@ -1,4 +1,3 @@
-<<<<<<< HEAD
 *   Guard against `ActionView::Helpers::FormTagHelper#field_name` calls with nil
     `object_name` arguments. For example:
 
@@ -19,12 +18,11 @@
     Fixes [rails/rails-html-sanitizer#124](https://github.com/rails/rails-html-sanitizer/issues/124)
 
     *Mike Dalessio*
-=======
+
 ## Rails 7.0.3.1 (July 12, 2022) ##
 
 *   No changes.
 
->>>>>>> 04972d9b
 
 ## Rails 7.0.3 (May 09, 2022) ##
 
